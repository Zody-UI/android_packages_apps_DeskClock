--- conflicted
+++ resolved
@@ -33,11 +33,8 @@
     <string name="alarm_vibrate" msgid="3476686921490362230">"भाइब्रेट गराउनुहोस्"</string>
     <string name="alarm_repeat" msgid="7242985466344233206">"दोहोर्याउनुहोस्"</string>
     <string name="alert" msgid="6506982899651975645">"अलार्म रिङटोन"</string>
-<<<<<<< HEAD
-=======
     <string name="default_timer_ringtone_title" msgid="1370799536406862317">"टाइमरको म्याद सकियो"</string>
     <string name="silent_timer_ringtone_title" msgid="7588723137323327647">"मौन"</string>
->>>>>>> 8ea254a8
     <string name="ringtone" msgid="9110746249688559579">"रिङटोन"</string>
     <string name="time" msgid="8067216534232296518">"समय"</string>
     <string name="alarm_tomorrow" msgid="131356848787643420">"भोली"</string>
@@ -78,12 +75,18 @@
     <item msgid="9115697840826129603">"अहिलेबाट <xliff:g id="HOURS">%2$s</xliff:g> र <xliff:g id="MINUTES">%3$s</xliff:g> का लागि अलार्म सेट गरिएको छ।"</item>
     <item msgid="2332583385137381060">"अहिलेबाट <xliff:g id="DAYS">%1$s</xliff:g>, <xliff:g id="HOURS">%2$s</xliff:g>, र <xliff:g id="MINUTES">%3$s</xliff:g> का लागि अलार्म सेट गरिएको छ।"</item>
   </string-array>
-    <string name="day" msgid="7984755014526510295">"१ दिन"</string>
-    <string name="days" msgid="2070509222727852210">"<xliff:g id="DAYS">%s</xliff:g> दिन"</string>
-    <string name="hour" msgid="2546819039651509323">"१ घन्टा"</string>
-    <string name="hours" msgid="2071487018566991613">"<xliff:g id="HOURS">%s</xliff:g> घन्टा"</string>
-    <string name="minute" msgid="2486157997434653710">"१ मिनेट"</string>
-    <string name="minutes" msgid="6115838729146292526">"<xliff:g id="MINUTES">%s</xliff:g> मिनेट"</string>
+    <plurals name="days" formatted="false" msgid="3706846447285206235">
+      <item quantity="other"><xliff:g id="NUMBER">%s</xliff:g> दिन</item>
+      <item quantity="one">१ दिन</item>
+    </plurals>
+    <plurals name="hours" formatted="false" msgid="3871283109767171655">
+      <item quantity="other"><xliff:g id="NUMBER">%s</xliff:g> घन्टा</item>
+      <item quantity="one"> १ घन्टा</item>
+    </plurals>
+    <plurals name="minutes" formatted="false" msgid="5484431721696058697">
+      <item quantity="other"><xliff:g id="NUMBER">%s</xliff:g> मिनेट</item>
+      <item quantity="one"> १ मिनेट</item>
+    </plurals>
     <string name="every_day" msgid="4100909974923444602">"प्रत्येक दिन"</string>
     <string name="day_concat" msgid="971998564991636532">", "</string>
     <string name="clock_instructions" msgid="2656876819515011590">"घडी छान्नुहोस्"</string>
@@ -92,7 +95,7 @@
     <string name="settings" msgid="5849739030579520686">"सेटिङहरू"</string>
     <string name="snooze_duration_title" msgid="1097309861110780483">"स्नुज लम्बाइ"</string>
     <plurals name="snooze_duration" formatted="false" msgid="3112918131095248271">
-      <item quantity="other"><xliff:g id="NUMBER">%d</xliff:g> मिनेट</item>
+      <item quantity="other"><xliff:g id="NUMBER">%s</xliff:g> मिनेट</item>
       <item quantity="one">1 मिनेट</item>
     </plurals>
     <plurals name="snooze_picker_label" formatted="false" msgid="322739253661747732">
@@ -104,7 +107,10 @@
     <string name="crescendo_duration" msgid="6641284876778266541">"<xliff:g id="NUMBER">%s</xliff:g> सेकेन्ड"</string>
     <string name="crescendo_picker_label" msgid="7758024047003091056">"सेकेन्ड"</string>
     <string name="auto_silence_title" msgid="2012754009554434544">"यस पछि मौन"</string>
-    <string name="auto_silence_summary" msgid="7028508740659733028">"<xliff:g id="MINUTES">%d</xliff:g> मिनेट"</string>
+    <plurals name="auto_silence_summary" formatted="false" msgid="6579258788774360396">
+      <item quantity="other"><xliff:g id="FORMATTED_NUMBER">%s</xliff:g> मिनेट</item>
+      <item quantity="one"> १ मिनेट</item>
+    </plurals>
     <string name="auto_silence_never" msgid="4821982647348750809">"कहिले पनि होइन"</string>
   <string-array name="auto_silence_entries">
     <item msgid="3024545954917711306">"१ मिनेट"</item>
@@ -180,6 +186,10 @@
     <string name="sw_share_main" msgid="7703563468204234405">"मेरो समय <xliff:g id="TIME">%s</xliff:g> हो"</string>
     <string name="sw_share_laps" msgid="614390674795945007">"ल्याप समय:"</string>
     <string name="sw_notification_lap_number" msgid="3535420316052647126">"ल्याप <xliff:g id="NUMBER">%d</xliff:g>"</string>
+  <string-array name="sw_lap_number_set">
+    <item msgid="2816627565030953899">"# <xliff:g id="NUMBER">%d</xliff:g>"</item>
+    <item msgid="316923361931627987">"# <xliff:g id="NUMBER">%02d</xliff:g>"</item>
+  </string-array>
     <plurals name="Nhours_description" formatted="false" msgid="4539186407746763655">
       <item quantity="other"><xliff:g id="NUMBER">%d</xliff:g> घण्टा</item>
       <item quantity="one">1 घण्टा</item>
@@ -332,12 +342,9 @@
     <string name="swn_stopped" msgid="783124901663086172">"रोकियो"</string>
     <string name="description_direction_right" msgid="5709209043267548985">"खारेज गर्नका लागि दायाँ स्वाइप गर्नुहोस्"</string>
     <string name="description_direction_left" msgid="7448141043674998679">"स्‍नूजको लागि बायाँ स्वाइप गर्नुहोस्"</string>
-<<<<<<< HEAD
-=======
     <string name="description_direction_both" msgid="1841309486023845685">"स्‍नूजको लागि बायाँ वा खारेज गर्नका लागि दायाँ स्वाइप गर्नुहोस्"</string>
     <string name="timer_settings" msgid="7955522143086154795">"टाइमरहरू"</string>
     <string name="timer_ringtone_title" msgid="7630214935791599619">"टाइमरको रिङटोन"</string>
->>>>>>> 8ea254a8
     <string name="timer_stopped" msgid="2730331837832462008">"घडी रोकियो"</string>
     <string name="timer_paused" msgid="5941160896040771462">"टाइमर रोकियो"</string>
     <string name="timers_stopped" msgid="3186191253226005149">"<xliff:g id="NUMBER">%d</xliff:g> टाइमरहरू रोकिए"</string>
@@ -350,11 +357,10 @@
     <string name="expand_alarm" msgid="7392616528943305020">"अलार्म विस्तार गर्नुहोस्"</string>
     <string name="collapse_alarm" msgid="3561772046433483980">"अलार्म ढाल्नुहोस्"</string>
     <string name="alarm_undo" msgid="5710042601177655254">"पूर्ववत गर्नुहोस्"</string>
-    <string name="alarm_deleted" msgid="5017075127290219443">"अलार्म मेटाइयो"</string>
+    <string name="alarm_deleted" msgid="6131529309389084785">"अलार्म मेटाइयो"</string>
     <string name="slash" msgid="2077577763821006919">"/"</string>
     <string name="world_day_of_week_label" msgid="5911196322328341288">"\"<xliff:g id="LABEL">%s</xliff:g>\""</string>
     <string name="next_alarm_description" msgid="2650244835760747046">"अर्को अलार्म: <xliff:g id="ALARM_TIME">%s</xliff:g>"</string>
-    <string name="label_unlabeled" msgid="4699506713571930740"></string>
     <string name="alarms_selected" msgid="1075308195332888260">"<xliff:g id="ALARMS">%d</xliff:g> छानियो"</string>
     <string name="deleted_message" msgid="1220848140260509437">"मेटियो"</string>
     <plurals name="alarm_delete_confirmation" formatted="false" msgid="3591262014329613293">
@@ -367,12 +373,6 @@
     <string name="no_alarms" msgid="6429431324842022917">"आलार्महरू छैनन्"</string>
     <string name="no_alarms_set" msgid="4887558279496044764">"अलार्म सेट छैन"</string>
     <string name="no_upcoming_alarms" msgid="2889840988069436254">"कुनै अगामी आलार्महरू छैनन्"</string>
-<<<<<<< HEAD
-    <string name="time_format_12_mode" msgid="1619464909892545536">"h:mm a"</string>
-    <string name="time_format_24_mode" msgid="7998512313148074539">"k:mm"</string>
-    <string name="weekday_time_format_12_mode" msgid="8648842975829470646">"EEE, h:mm a"</string>
-    <string name="weekday_time_format_24_mode" msgid="152964494051478631">"EEE, k:mm"</string>
-=======
     <string name="invalid_time" msgid="2782334750243998633">"अमान्य समय <xliff:g id="INVALID_HOUR">%d</xliff:g> : <xliff:g id="INVALID_MINUTES">%d</xliff:g><xliff:g id="INVALID_AMPM">%s</xliff:g>"</string>
     <string name="no_alarm_at" msgid="8140632482969193119">"<xliff:g id="ALARM_TIME_HOUR">%d</xliff:g> : <xliff:g id="ALARM_TIME_MINUTES">%d</xliff:g>मा कुनै अलार्म छैन"</string>
     <string name="no_scheduled_alarms" msgid="2115420148192753534">"कुनै तालिकाबद्ध अलार्म छैन"</string>
@@ -408,5 +408,4 @@
     <string name="pick_alarm_to_dismiss" msgid="5408769235866082896">"कुन अलार्म खारेज गर्ने हो छान्नुहोस्"</string>
     <string name="no_firing_alarms" msgid="4986161963178722289">"कुनै बजिरहेका अलार्महरू छैनन्"</string>
     <string name="alarm_is_snoozed" msgid="7044644119744928846">"<xliff:g id="ALARM_TIME">%s</xliff:g> अलार्म १० मिनेटका लागि  स्नुज गरियो"</string>
->>>>>>> 8ea254a8
 </resources>