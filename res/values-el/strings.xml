<?xml version="1.0" encoding="UTF-8"?>
<!-- Copyright (C) 2009 The Android Open Source Project

     Licensed under the Apache License, Version 2.0 (the "License");
     you may not use this file except in compliance with the License.
     You may obtain a copy of the License at

          http://www.apache.org/licenses/LICENSE-2.0

     Unless required by applicable law or agreed to in writing, software
     distributed under the License is distributed on an "AS IS" BASIS,
     WITHOUT WARRANTIES OR CONDITIONS OF ANY KIND, either express or implied.
     See the License for the specific language governing permissions and
     limitations under the License.
-->
<resources xmlns:android="http://schemas.android.com/apk/res/android"
    xmlns:xliff="urn:oasis:names:tc:xliff:document:1.2">
    <string name="app_label">"Ξυπνητήρι"</string>
    <string name="add_alarm">"Προσθήκη ξυπνητηριού"</string>
    <string name="delete_alarm">"Διαγραφή ξυπνητηριού"</string>
    <string name="delete_alarm_confirm">"Αυτό το ξυπνητήρι θα διαγραφεί."</string>
    <string name="show_clock">"Εμφάνιση ρολογιού"</string>
    <string name="hide_clock">"Απόκρυψη ρολογιού"</string>
    <string name="label">"Ετικέτα"</string>
    <string name="default_label">"Ξυπνητήρι"</string>
    <string name="set_alarm">"Ορισμός ξυπνητηριού"</string>
    <string name="alarm_vibrate">"Δόνηση"</string>
    <string name="alarm_repeat">"Επανάληψη"</string>
    <string name="alert">"Ήχος ξυπνητηριού"</string>
    <string name="time">"Ώρα"</string>
    <string name="alarm_alert_dismiss_text">"Παράβλεψη"</string>
    <string name="alarm_alert_alert_silenced">"Σιγή ξυπνητηριού μετά από <xliff:g id="MINUTES">%d</xliff:g> λεπτά"</string>
    <string name="alarm_alert_snooze_text">"Αναβολή αφύπνισης"</string>
    <string name="alarm_alert_snooze_set">"Αναβολή αφύπνισης για <xliff:g id="MINUTES">%d</xliff:g> λεπτά."</string>
<<<<<<< HEAD
    <string name="alarm_set">"Το ξυπνητήρι αυτό έχει οριστεί σε <xliff:g id="TIME_DELTA">%s</xliff:g> από τώρα."</string>
    <string name="combiner">"<xliff:g id="XXX_0">%1$s</xliff:g><xliff:g id="XXX_1">%2$s</xliff:g><xliff:g id="XXX_2">%3$s</xliff:g><xliff:g id="XXX_3">%4$s</xliff:g><xliff:g id="XXX_4">%5$s</xliff:g>"</string>
=======
    <string name="alarm_alert_snooze_not_set">"Δεν έχει οριστεί η αναβολή αφύπνισης -- το επόμενο ξυπνητήρι έχει οριστεί στις <xliff:g id="TIME">%s</xliff:g>"</string>
>>>>>>> 1bc128fd
    <string name="day">"1 ημέρα"</string>
    <string name="days">"<xliff:g id="DAYS">%s</xliff:g> ημέρες"</string>
    <string name="hour">"1 ώρα"</string>
    <string name="hours">"<xliff:g id="HOURS">%s</xliff:g> ώρες"</string>
    <string name="minute">"1 λεπτό"</string>
    <string name="minutes">"<xliff:g id="MINUTES">%s</xliff:g> λεπτά"</string>
    <string name="every_day">"κάθε μέρα"</string>
    <string name="never">"Ποτέ"</string>
    <string name="day_concat">", "</string>
    <string name="clock_instructions">"Επιλογή ρολογιού για προβολή."</string>
    <string name="error">"Το ξυπνητήρι δεν έχει οριστεί"</string>
    <string name="dberror">"Λυπούμαστε, δεν ήταν δυνατός ο ορισμός του ξυπνητηριού."</string>
    <string name="analog_gadget">"Αναλογικό ρολόι"</string>
    <string name="settings">"Ρυθμίσεις"</string>
    <string name="alarm_in_silent_mode_title">"Ξυπνητήρι σε αθόρυβη λειτουργία"</string>
    <string name="alarm_in_silent_mode_summary">"Αναπαραγωγή ήχου ξυπνητηριού ακόμα και όταν το τηλέφωνο βρίσκεται σε αθόρυβη λειτουργία"</string>
</resources><|MERGE_RESOLUTION|>--- conflicted
+++ resolved
@@ -32,12 +32,6 @@
     <string name="alarm_alert_alert_silenced">"Σιγή ξυπνητηριού μετά από <xliff:g id="MINUTES">%d</xliff:g> λεπτά"</string>
     <string name="alarm_alert_snooze_text">"Αναβολή αφύπνισης"</string>
     <string name="alarm_alert_snooze_set">"Αναβολή αφύπνισης για <xliff:g id="MINUTES">%d</xliff:g> λεπτά."</string>
-<<<<<<< HEAD
-    <string name="alarm_set">"Το ξυπνητήρι αυτό έχει οριστεί σε <xliff:g id="TIME_DELTA">%s</xliff:g> από τώρα."</string>
-    <string name="combiner">"<xliff:g id="XXX_0">%1$s</xliff:g><xliff:g id="XXX_1">%2$s</xliff:g><xliff:g id="XXX_2">%3$s</xliff:g><xliff:g id="XXX_3">%4$s</xliff:g><xliff:g id="XXX_4">%5$s</xliff:g>"</string>
-=======
-    <string name="alarm_alert_snooze_not_set">"Δεν έχει οριστεί η αναβολή αφύπνισης -- το επόμενο ξυπνητήρι έχει οριστεί στις <xliff:g id="TIME">%s</xliff:g>"</string>
->>>>>>> 1bc128fd
     <string name="day">"1 ημέρα"</string>
     <string name="days">"<xliff:g id="DAYS">%s</xliff:g> ημέρες"</string>
     <string name="hour">"1 ώρα"</string>
