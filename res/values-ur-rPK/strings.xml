--- conflicted
+++ resolved
@@ -35,7 +35,8 @@
     <string name="alarm_vibrate" msgid="3476686921490362230">"وائبریٹ"</string>
     <string name="alarm_repeat" msgid="7242985466344233206">"دہرائیں"</string>
     <string name="alert" msgid="6506982899651975645">"الارم رنگ ٹون"</string>
-    <string name="custom_ringtone" msgid="3477418548382111184">"حسب ضرورت رنگ ٹون"</string>
+    <string name="default_timer_ringtone_title" msgid="1370799536406862317">"ٹائمر کی معیاد ختم ہو گئی"</string>
+    <string name="silent_timer_ringtone_title" msgid="7588723137323327647">"خاموش"</string>
     <string name="ringtone" msgid="9110746249688559579">"رنگ ٹون"</string>
     <string name="time" msgid="8067216534232296518">"وقت"</string>
     <string name="alarm_tomorrow" msgid="131356848787643420">"آئندہ کل"</string>
@@ -103,6 +104,10 @@
       <item quantity="other">منٹ</item>
       <item quantity="one">منٹ</item>
     </plurals>
+    <string name="crescendo_duration_title" msgid="8606408542726189528">"آواز میں بتدریج اضافہ کریں"</string>
+    <string name="no_crescendo_duration" msgid="383801592865899932">"آف"</string>
+    <string name="crescendo_duration" msgid="6641284876778266541">"<xliff:g id="NUMBER">%s</xliff:g> سیکنڈز"</string>
+    <string name="crescendo_picker_label" msgid="7758024047003091056">"سیکنڈز"</string>
     <string name="auto_silence_title" msgid="2012754009554434544">"خاموش بعد از"</string>
     <plurals name="auto_silence_summary" formatted="false" msgid="6579258788774360396">
       <item quantity="other"><xliff:g id="FORMATTED_NUMBER">%s</xliff:g> منٹ</item>
@@ -128,7 +133,8 @@
     <string name="revert" msgid="9100911171235162926">"لوٹائیں"</string>
     <string name="delete" msgid="5732434972457000541">"حذف کریں"</string>
     <string name="alarm_volume_title" msgid="8506245173912428522">"الارم والیوم"</string>
-    <string name="silent_alarm_summary" msgid="8605302849408279221">"خاموش"</string>
+    <string name="silent_ringtone_title" msgid="6177287302898634765">"خاموش"</string>
+    <string name="unknown_ringtone_title" msgid="6637522029614550112">"نامعلوم"</string>
     <string name="alarm_notify_text" msgid="4891014685945904766">"الارم کو اسنوز یا مسترد کریں۔"</string>
     <string name="alarm_notify_snooze_label" msgid="5404083762646377829">"<xliff:g id="LABEL">%s</xliff:g> (اسنوز کیا گیا)"</string>
     <string name="alarm_notify_snooze_text" msgid="4819324081410990368">"الارم <xliff:g id="TIME">%s</xliff:g> کیلئے سیٹ ہے۔ منسوخ کرنے کیلئے ٹچ کریں۔"</string>
@@ -153,8 +159,6 @@
     <string name="loading_ringtone" msgid="6523322777415268044">"رنگ ٹون ڈاؤن لوڈ ہو رہا ہے…"</string>
     <string name="timer_ring_service_desc" msgid="2620214305660322415">"کلاک میں سیٹ کردہ ٹائمرز کیلئے ساؤنڈ پلے بیک سروس۔"</string>
     <string name="control_set_alarm" msgid="2194676418924016327">"الارم سیٹ کریں"</string>
-    <!-- no translation found for control_set_alarm_with_existing (3359285346655630660) -->
-    <skip />
     <string name="menu_alarm" msgid="4772010125376647519">"الارم"</string>
     <string name="menu_timer" msgid="6459070074762877114">"ٹائمر"</string>
     <string name="menu_clock" msgid="5612760670606829805">"گھڑی"</string>
@@ -169,11 +173,11 @@
     <string name="menu_item_sort_by_name" msgid="1762931290495104106">"نام کے لحاظ سے ترتیب دیں"</string>
     <string name="selected_cities_label" msgid="3607479399424246605">"منتخب کردہ شہر"</string>
     <string name="sw_resume_button" msgid="2569360966002022248">"دوبارہ شروع کریں"</string>
+    <string name="sw_reset_button" msgid="6616804728322906117">"دوبارہ ترتیب دیں"</string>
     <string name="sw_start_button" msgid="8373422516681242270">"شروع کریں"</string>
     <!-- no translation found for sw_pause_button (2422084453454138042) -->
     <skip />
     <string name="sw_lap_button" msgid="6992264696039004233">"لیپ"</string>
-    <string name="sw_reset_button" msgid="6616804728322906117">"دوبارہ ترتیب دیں"</string>
     <string name="sw_share_button" msgid="4478648110382859382">"اشتراک کریں"</string>
     <string name="hours_label" msgid="3393478155635368097">"h"</string>
     <string name="minutes_label" msgid="3568098128251438588">"m"</string>
@@ -204,17 +208,16 @@
     <string name="timer_plus_one" msgid="6631211310420106116">"1 منٹ شامل کریں"</string>
     <string name="timer_plus_1_min" msgid="8645224089494875062">"1 منٹ شامل کریں"</string>
     <string name="timer_stop" msgid="3361154678667736722">"روکیں"</string>
-<<<<<<< HEAD
-    <string name="timer_done" msgid="2375990511982914051">"ہو گیا"</string>
-=======
     <string name="timer_stop_all" msgid="9080780442843034376">"تمام ٹائمرز بند کریں"</string>
->>>>>>> 4a90936e
     <string name="timer_reset" msgid="7848424809190171640">"دوبارہ ترتیب دیں"</string>
     <string name="timer_cancel" msgid="3572868404230815644">"منسوخ کریں"</string>
     <string name="timer_canceled" msgid="7327923392567128060">"ٹائمر منسوخ ہو گیا"</string>
     <string name="timer_times_up" msgid="9190440395938519009">"وقت ختم ہو گیا"</string>
+    <string name="timer_multi_times_up" msgid="1239104626836080409">"<xliff:g id="NUM_TIMERS">%d</xliff:g> ٹائمرز کی میعاد ختم ہوگئی"</string>
     <string name="timer_notification_label" msgid="4933184831583137249">"ٹائمر"</string>
     <string name="timers_max_count_reached" msgid="9140022846793903813">"زیادہ سے زیادہ 4 ٹائمرز"</string>
+    <string name="timer_pause" msgid="3748323712728398743">"موقوف کریں"</string>
+    <string name="timer_reset_all" msgid="7530633132757866087">"تمام ٹائمرز دوبارہ ترتیب دیں"</string>
   <string-array name="sw_share_strings">
     <item msgid="842841032273927988">"آپ کی رفتار بہت زیادہ ہے۔"</item>
     <item msgid="6332879039890727169">"اپنی محنت کا پھل کھائیں۔"</item>
@@ -231,6 +234,7 @@
     <string name="cities_activity_title" msgid="8552462751129256730">"شہر"</string>
     <string name="clock_settings" msgid="8317286807280600391">"گھڑی"</string>
     <string name="clock_style" msgid="2265011060429742344">"طرز"</string>
+    <string name="open_date_settings" msgid="5915966847691221307">"تاریخ اور وقت تبدیل کریں"</string>
   <string-array name="clock_style_entries">
     <item msgid="917900462224167608">"اینالاگ"</item>
     <item msgid="8483930821046925592">"ڈیجیٹل"</item>
@@ -341,8 +345,11 @@
     <string name="description_direction_right" msgid="5709209043267548985">"برخاست کرنے کیلئے دائیں سوائپ کریں"</string>
     <string name="description_direction_left" msgid="7448141043674998679">"اسنوز کرنے کیلئے بائیں سوائپ کریں"</string>
     <string name="description_direction_both" msgid="1841309486023845685">"اسنوز کرنے کیلئے بائیں یا برخاست کرنے کیلئے دائیں سوائپ کریں"</string>
+    <string name="timer_settings" msgid="7955522143086154795">"ٹائمرز"</string>
+    <string name="timer_ringtone_title" msgid="7630214935791599619">"ٹائمر رنگ ٹون"</string>
     <string name="timer_stopped" msgid="2730331837832462008">"ٹائمر رک گیا"</string>
-    <string name="timers_stopped" msgid="2393640808691864520">"<xliff:g id="NUMBER">%d</xliff:g> ٹائمرز رک گئے"</string>
+    <string name="timer_paused" msgid="5941160896040771462">"ٹائمر موقوف ہو گیا"</string>
+    <string name="timers_stopped" msgid="3186191253226005149">"<xliff:g id="NUMBER">%d</xliff:g> ٹائمرز موقوف ہو گئے"</string>
     <string name="all_timers_stopped_notif" msgid="278532320068394600">"اپنے ٹائمرز دیکھنے کیلئے ٹچ کریں"</string>
     <string name="timers_in_use" msgid="5570729467344408506">"<xliff:g id="NUMBER">%d</xliff:g> ٹائمرز"</string>
     <string name="next_timer_notif" msgid="6136454740115613653">"اگلا ٹائمر: <xliff:g id="TIME_REMAINING">%s</xliff:g>"</string>
@@ -368,10 +375,6 @@
     <string name="no_alarms" msgid="6429431324842022917">"کوئی الارمز نہیں ہیں"</string>
     <string name="no_alarms_set" msgid="4887558279496044764">"الارمز سیٹ نہیں"</string>
     <string name="no_upcoming_alarms" msgid="2889840988069436254">"کوئی آنے والے الارمز نہیں ہیں"</string>
-    <string name="time_format_12_mode" msgid="1619464909892545536">"h:mm a"</string>
-    <string name="time_format_24_mode" msgid="7998512313148074539">"k:mm"</string>
-    <string name="weekday_time_format_12_mode" msgid="8648842975829470646">"EEE, h:mm a"</string>
-    <string name="weekday_time_format_24_mode" msgid="152964494051478631">"EEE, k:mm"</string>
     <string name="invalid_time" msgid="2782334750243998633">"‏غلط وقت <xliff:g id="INVALID_HOUR">%d</xliff:g>:<xliff:g id="INVALID_MINUTES">%d</xliff:g>‎ <xliff:g id="INVALID_AMPM">%s</xliff:g>"</string>
     <string name="no_alarm_at" msgid="8140632482969193119">"<xliff:g id="ALARM_TIME_HOUR">%d</xliff:g>:<xliff:g id="ALARM_TIME_MINUTES">%d</xliff:g> پر کوئی الارم نہیں"</string>
     <string name="no_scheduled_alarms" msgid="2115420148192753534">"کوئی الارم مقرر نہیں"</string>
