<?xml version="1.0" encoding="utf-8"?>
<!-- Copyright (C) 2015 The Android Open Source Project

     Licensed under the Apache License, Version 2.0 (the "License");
     you may not use this file except in compliance with the License.
     You may obtain a copy of the License at

          http://www.apache.org/licenses/LICENSE-2.0

     Unless required by applicable law or agreed to in writing, software
     distributed under the License is distributed on an "AS IS" BASIS,
     WITHOUT WARRANTIES OR CONDITIONS OF ANY KIND, either express or implied.
     See the License for the specific language governing permissions and
     limitations under the License.
-->

<resources xmlns:tools="http://schemas.android.com/tools">

    <style name="clock">
        <item name="android:layout_width">match_parent</item>
        <item name="android:layout_height">match_parent</item>
        <item name="android:layout_gravity">center_horizontal</item>
    </style>

    <style name="AppCompatTranslucentDecorTheme" parent="Theme.AppCompat.NoActionBar">
        <item name="android:windowContentOverlay">@null</item>
        <item name="android:windowTranslucentStatus">true</item>
        <item name="android:windowTranslucentNavigation">true</item>
    </style>

    <style name="BaseActivityTheme" parent="Theme.AppCompat">
        <item name="android:imageButtonStyle">@style/ImageButtonStyle</item>

        <!-- Attributes from support.v7.appcompat -->
        <item name="colorAccent">@color/hot_pink</item>
        <item name="colorPrimaryDark">@color/status_bar</item>
        <item name="colorControlActivated">@color/white</item>
        <item name="colorControlNormal">@color/white</item>
    </style>

    <style name="ControlAccentThemeOverlay">
        <!-- Attributes from support.v7.appcompat -->
        <item name="colorControlActivated">?attr/colorAccent</item>
    </style>

    <style name="TimeLabelTextAppearance" parent="TextAppearance.AppCompat">
        <item name="android:textColor">@color/white</item>
        <item name="android:textSize" tools:ignore="SpUsage">60dp</item>
    </style>

    <style name="AmPmTextAppearance" parent="TextAppearance.AppCompat">
        <item name="android:textColor">@color/white</item>
        <item name="android:textSize">16sp</item>
    </style>

<<<<<<< HEAD
    <style name="AlertDialogTheme" parent="Theme.AppCompat.Dialog.Alert">
        <item name="colorAccent">@color/hot_pink</item>
    </style>

    <style name="DeskClock" parent="@style/DeskClockParentTheme">
=======
    <style name="DeskClock" parent="@style/BaseActivityTheme">
>>>>>>> 7b5c5b16
        <item name="android:windowActionBarOverlay">true</item>
        <item name="android:windowBackground">@color/default_background</item>

        <!-- Attributes from support.v7.appcompat -->
        <item name="actionBarStyle">@style/DeskClockActionBarStyle</item>
        <item name="actionBarTabStyle">@style/DeskClockTabStyle</item>
        <item name="actionBarTabBarStyle">@style/DeskClockTabBarStyle</item>
    </style>

    <style name="DeskClockTabBaseStyle" parent="Widget.AppCompat.ActionBar.TabView">
        <item name="android:paddingLeft">@dimen/actionbar_tab_padding</item>
        <item name="android:paddingRight">@dimen/actionbar_tab_padding</item>
        <item name="android:gravity">center</item>
    </style>

    <style name="DeskClockTabStyle" parent="DeskClockTabBaseStyle">
        <item name="android:background">?attr/selectableItemBackgroundBorderless</item>
    </style>

    <style name="DeskClockTabBarStyle" parent="Widget.AppCompat.ActionBar.TabBar">
        <item name="android:dividerPadding">12dp</item>
        <item name="android:gravity">center</item>
        <!-- Attributes from support.v7.appcompat -->
        <item name="showDividers">none</item>
    </style>

    <style name="DeskClockActionBarStyle" parent="Widget.AppCompat.ActionBar">
        <item name="android:background">@null</item>
        <item name="android:backgroundStacked">@null</item>
        <item name="android:backgroundSplit">@null</item>
        <!--suppress CheckTagEmptyBody Empty displayOptions to hide app title at launch. -->
        <item name="displayOptions"></item>
    </style>

    <style name="SettingsTheme" parent="@style/BaseActivityTheme">
        <item name="android:detailsElementBackground">@null</item>
        <item name="android:windowActionBar">false</item>
        <item name="android:windowNoTitle">true</item>

        <!-- Attributes from support.v7.appcompat -->
        <item name="actionBarStyle">@style/SettingsActionBarStyle</item>
    </style>

    <style name="SettingsActionBarStyle" parent="@style/Widget.AppCompat.Toolbar">
        <item name="android:background">@null</item>

        <!-- Attributes from support.v7.appcompat -->
        <item name="displayOptions">showTitle|homeAsUp</item>
    </style>

    <style name="CitiesTheme" parent="@style/BaseActivityTheme">
        <item name="android:fastScrollPreviewBackgroundLeft">@drawable/fastscroll_preview</item>
        <item name="android:fastScrollPreviewBackgroundRight">@drawable/fastscroll_preview</item>
        <item name="android:fastScrollTextColor">@color/white</item>
        <item name="android:fastScrollThumbDrawable">@drawable/fastscroll_thumb</item>
        <item name="android:fastScrollTrackDrawable">@drawable/fastscroll_track</item>

        <!-- Attributes from support.v7.appcompat -->
        <item name="actionBarStyle">@style/CitiesActionBarStyle</item>
    </style>

    <style name="CitiesActionBarStyle" parent="Widget.AppCompat.ActionBar">
        <item name="android:background">@null</item>

        <!-- Attributes from support.v7.appcompat -->
        <item name="displayOptions">homeAsUp</item>
    </style>

    <!-- variants: v21 -->
    <style name="FabStyle" />

    <style name="AlarmAlertFullScreenTheme" parent="AppCompatTranslucentDecorTheme" />

    <style name="TimerAlertFullScreenTheme" parent="AppCompatTranslucentDecorTheme">
        <item name="android:imageButtonStyle">@style/ImageButtonStyle</item>
    </style>

    <style name="ScreensaverActivityTheme" parent="Theme.AppCompat.NoActionBar" />

    <style name="ImageButtonStyle" parent="android:Widget.DeviceDefault.ImageButton">
        <item name="android:background">?attr/selectableItemBackgroundBorderless</item>
    </style>

    <style name="RoundTouchButton">
        <item name="android:gravity">center</item>
        <item name="android:layout_width">wrap_content</item>
        <item name="android:layout_height">wrap_content</item>
        <item name="android:background">@null</item>
    </style>

    <style name="alarm_list_left_column">
        <item name="android:layout_width">68dip</item>
        <item name="android:layout_height">68dip</item>
    </style>

    <style name="small_bold">
        <item name="android:textSize">@dimen/small_font_size</item>
        <item name="android:textStyle">bold</item>
    </style>

    <style name="small_thin">
        <item name="android:textSize">@dimen/small_font_size</item>
        <item name="android:fontFamily">sans-serif-thin</item>
    </style>

    <style name="no_alarms">
        <item name="android:textSize">@dimen/no_alarm_font_size</item>
        <item name="android:textColor">@color/white_69p</item>
    </style>

    <style name="small_light">
        <item name="android:textSize">@dimen/small_font_size</item>
        <item name="android:fontFamily">sans-serif-light</item>
    </style>

    <style name="timer_setup_digit">
        <item name="android:textSize">@dimen/timer_setup_font_size</item>
        <item name="android:fontFamily">sans-serif-thin</item>
    </style>

    <style name="timer_setup_label">
        <item name="android:textSize">@dimen/timer_setup_label_size</item>
    </style>

    <style name="medium_light">
        <item name="android:textSize">@dimen/medium_font_size</item>
        <item name="android:fontFamily">sans-serif-thin</item>
    </style>

    <style name="widget_medium_thin">
        <item name="android:textSize">@dimen/widget_medium_font_size</item>
        <item name="android:fontFamily">sans-serif-thin</item>
    </style>

    <style name="label">
        <item name="android:textSize">@dimen/label_font_size</item>
    </style>

    <style name="label_not_caps" parent="label">
        <item name="android:textAllCaps">false</item>
    </style>

    <style name="widget_label" parent="label">
        <item name="android:textSize">@dimen/widget_label_font_size</item>
    </style>

    <style name="header">
        <item name="android:textSize">@dimen/header_font_size</item>
        <item name="android:textStyle">bold</item>
    </style>

    <style name="header_not_caps" parent ="header">
        <item name="android:textAllCaps">false</item>
    </style>

    <style name="big_thin">
        <item name="android:textSize">@dimen/big_font_size</item>
        <item name="android:fontFamily">sans-serif-thin</item>
    </style>

    <style name="alarm_lockscreen_thin">
        <item name="android:textSize">@dimen/alarm_info_font_size</item>
        <item name="android:fontFamily">sans-serif-thin</item>
    </style>

    <style name="widget_big_thin" parent="big_thin">
        <item name="android:textSize">@dimen/widget_big_font_size</item>
    </style>

    <style name="alarm_label">
        <item name="android:textSize">@dimen/alarm_label_size</item>
    </style>

    <style name="alarm_label_not_caps" parent="alarm_label">
        <item name="android:textAllCaps">false</item>
    </style>

    <style name="alarm_label_bold" parent="alarm_label">
        <item name="android:textStyle">bold</item>
    </style>

    <style name="body">
        <item name="android:textSize">@dimen/body_font_size</item>
    </style>

    <style name="undo_toast" parent="body">
        <item name="android:textAllCaps">true</item>
        <item name="android:textColor">@color/hot_pink</item>
    </style>

    <style name="body_not_caps" parent="body">
        <item name="android:textAllCaps">false</item>
    </style>

    <style name="body_bold">
        <item name="android:textSize">@dimen/body_font_size</item>
        <item name="android:textStyle">bold</item>
    </style>

    <style name="labelEditTextStyle">
        <item name="android:textCursorDrawable">@null</item>
        <item name="android:inputType">textCapSentences</item>
        <item name="android:selectAllOnFocus">true</item>
    </style>

    <style name="dialpad">
        <item name="android:textSize">@dimen/dialpad_font_size</item>
        <item name="android:fontFamily">sans-serif-thin</item>
    </style>

    <style name="PrimaryLabelTextParentAppearance">
        <item name="android:textColor">@color/white</item>
        <item name="android:textSize">@dimen/label_text_size</item>
    </style>

    <style name="PrimaryLabelTextAppearance" parent="@style/PrimaryLabelTextParentAppearance" />

    <style name="SecondaryLabelTextParentAppearance">
        <item name="android:textColor">@color/white_69p</item>
        <item name="android:textSize">@dimen/label_text_size</item>
    </style>

    <style name="SecondaryLabelTextAppearance" parent="@style/SecondaryLabelTextParentAppearance" />

    <style name="TextAppearance">
        <item name="android:textSize">16sp</item>
        <item name="android:textStyle">normal</item>
    </style>

    <!-- Status Bar Styles -->
    <style name="TextAppearance.StatusBar">
        <item name="android:textAppearance">?android:attr/textAppearanceSmall</item>
    </style>

    <!-- Notification content styles -->
    <style name="TextAppearance.StatusBar.EventContent">
        <item name="android:textSize">@dimen/notification_text_size</item>
        <item name="android:textColor">@color/notif_text_grey</item>
    </style>

    <style name="TextAppearance.StatusBar.EventContent.Title">
        <item name="android:textSize">@dimen/notification_title_text_size</item>
        <item name="android:textColor">@color/white</item>
    </style>

    <style name="ToastBarStyle">
        <item name="android:layout_width">match_parent</item>
        <item name="android:layout_height">48dip</item>
        <item name="android:layout_gravity">bottom</item>
        <item name="android:layout_marginLeft">4dip</item>
        <item name="android:layout_marginRight">4dip</item>
        <item name="android:orientation">horizontal</item>
        <item name="android:gravity">center_vertical</item>
        <item name="android:background">@drawable/panel_undo_holo</item>
        <item name="android:visibility">gone</item>
        <item name="android:alpha">0</item>
        <item name="android:clickable">true</item>
    </style>

</resources><|MERGE_RESOLUTION|>--- conflicted
+++ resolved
@@ -32,12 +32,18 @@
         <item name="android:imageButtonStyle">@style/ImageButtonStyle</item>
 
         <!-- Attributes from support.v7.appcompat -->
+        <item name="alertDialogTheme">@style/AlertDialogTheme</item>
         <item name="colorAccent">@color/hot_pink</item>
         <item name="colorPrimaryDark">@color/status_bar</item>
         <item name="colorControlActivated">@color/white</item>
         <item name="colorControlNormal">@color/white</item>
     </style>
 
+    <style name="AlertDialogTheme" parent="Theme.AppCompat.Dialog.Alert">
+        <!-- Attributes from support.v7.appcompat -->
+        <item name="colorAccent">@color/hot_pink</item>
+    </style>
+
     <style name="ControlAccentThemeOverlay">
         <!-- Attributes from support.v7.appcompat -->
         <item name="colorControlActivated">?attr/colorAccent</item>
@@ -53,15 +59,7 @@
         <item name="android:textSize">16sp</item>
     </style>
 
-<<<<<<< HEAD
-    <style name="AlertDialogTheme" parent="Theme.AppCompat.Dialog.Alert">
-        <item name="colorAccent">@color/hot_pink</item>
-    </style>
-
-    <style name="DeskClock" parent="@style/DeskClockParentTheme">
-=======
     <style name="DeskClock" parent="@style/BaseActivityTheme">
->>>>>>> 7b5c5b16
         <item name="android:windowActionBarOverlay">true</item>
         <item name="android:windowBackground">@color/default_background</item>
 
@@ -96,7 +94,7 @@
         <item name="displayOptions"></item>
     </style>
 
-    <style name="SettingsTheme" parent="@style/BaseActivityTheme">
+    <style name="SettingsTheme" parent="BaseActivityTheme">
         <item name="android:detailsElementBackground">@null</item>
         <item name="android:windowActionBar">false</item>
         <item name="android:windowNoTitle">true</item>
@@ -112,7 +110,7 @@
         <item name="displayOptions">showTitle|homeAsUp</item>
     </style>
 
-    <style name="CitiesTheme" parent="@style/BaseActivityTheme">
+    <style name="CitiesTheme" parent="BaseActivityTheme">
         <item name="android:fastScrollPreviewBackgroundLeft">@drawable/fastscroll_preview</item>
         <item name="android:fastScrollPreviewBackgroundRight">@drawable/fastscroll_preview</item>
         <item name="android:fastScrollTextColor">@color/white</item>
@@ -277,14 +275,14 @@
         <item name="android:textSize">@dimen/label_text_size</item>
     </style>
 
-    <style name="PrimaryLabelTextAppearance" parent="@style/PrimaryLabelTextParentAppearance" />
+    <style name="PrimaryLabelTextAppearance" parent="PrimaryLabelTextParentAppearance" />
 
     <style name="SecondaryLabelTextParentAppearance">
         <item name="android:textColor">@color/white_69p</item>
         <item name="android:textSize">@dimen/label_text_size</item>
     </style>
 
-    <style name="SecondaryLabelTextAppearance" parent="@style/SecondaryLabelTextParentAppearance" />
+    <style name="SecondaryLabelTextAppearance" parent="SecondaryLabelTextParentAppearance" />
 
     <style name="TextAppearance">
         <item name="android:textSize">16sp</item>
