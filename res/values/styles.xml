--- conflicted
+++ resolved
@@ -25,25 +25,13 @@
     <style name="BaseActivityTheme" parent="Theme.AppCompat">
         <item name="android:imageButtonStyle">@style/ImageButtonStyle</item>
 
-        <!-- Attributes from support.v7.appcompat -->
-<<<<<<< HEAD
         <item name="alertDialogTheme">@style/AlertDialogTheme</item>
-        <item name="colorAccent">@color/hot_pink</item>
-=======
         <item name="colorAccent">@color/color_accent</item>
->>>>>>> eaac74a3
         <item name="colorPrimaryDark">@color/status_bar</item>
         <item name="colorControlActivated">@color/white</item>
         <item name="colorControlNormal">@color/white</item>
     </style>
 
-<<<<<<< HEAD
-    <style name="AlertDialogTheme" parent="Theme.AppCompat.Dialog.Alert">
-        <!-- Attributes from support.v7.appcompat -->
-        <item name="colorAccent">@color/hot_pink</item>
-    </style>
-
-=======
     <style name="TranslucentDecorActivityTheme" parent="BaseActivityTheme">
         <item name="android:windowContentOverlay">@null</item>
         <item name="android:windowTranslucentStatus">true</item>
@@ -54,8 +42,11 @@
         <item name="windowNoTitle">true</item>
     </style>
 
-
->>>>>>> eaac74a3
+    <style name="AlertDialogTheme" parent="Theme.AppCompat.Dialog.Alert">
+        <!-- Attributes from support.v7.appcompat -->
+        <item name="colorAccent">@color/color_accent</item>
+    </style>
+
     <style name="ControlAccentThemeOverlay">
         <!-- Attributes from support.v7.appcompat -->
         <item name="colorControlActivated">?attr/colorAccent</item>
