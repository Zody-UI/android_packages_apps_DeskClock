<?xml version="1.0" encoding="utf-8"?>
<!-- Copyright (C) 2015 The Android Open Source Project

     Licensed under the Apache License, Version 2.0 (the "License");
     you may not use this file except in compliance with the License.
     You may obtain a copy of the License at

          http://www.apache.org/licenses/LICENSE-2.0

     Unless required by applicable law or agreed to in writing, software
     distributed under the License is distributed on an "AS IS" BASIS,
     WITHOUT WARRANTIES OR CONDITIONS OF ANY KIND, either express or implied.
     See the License for the specific language governing permissions and
     limitations under the License.
-->

<resources xmlns:tools="http://schemas.android.com/tools">

    <style name="clock">
        <item name="android:layout_width">match_parent</item>
        <item name="android:layout_height">match_parent</item>
        <item name="android:layout_gravity">center_horizontal</item>
    </style>

    <style name="BaseActivityTheme" parent="Theme.AppCompat">
<<<<<<< HEAD
        <item name="android:imageButtonStyle">@style/ImageButtonStyle</item>
=======
        <item name="android:windowBackground">@color/default_background</item>
>>>>>>> 4a90936e

        <item name="alertDialogTheme">@style/AlertDialogTheme</item>
        <item name="imageButtonStyle">@style/ImageButtonStyle</item>
        <item name="colorAccent">@color/color_accent</item>
        <item name="colorPrimaryDark">@color/status_bar</item>
        <item name="colorControlActivated">@color/white</item>
        <item name="colorControlNormal">@color/white</item>
    </style>

    <style name="TranslucentDecorActivityTheme" parent="BaseActivityTheme">
        <item name="android:windowContentOverlay">@null</item>
        <item name="android:windowTranslucentStatus">true</item>
        <item name="android:windowTranslucentNavigation">true</item>

        <!-- Attributes from support.v7.appcompat -->
        <item name="windowActionBar">false</item>
        <item name="windowNoTitle">true</item>
    </style>

    <style name="AlertDialogTheme" parent="Theme.AppCompat.Dialog.Alert">
        <!-- Attributes from support.v7.appcompat -->
        <item name="colorAccent">@color/color_accent</item>
    </style>

    <style name="ControlAccentThemeOverlay">
        <!-- Attributes from support.v7.appcompat -->
        <item name="colorControlActivated">?attr/colorAccent</item>
    </style>

    <style name="TimeLabelTextAppearance" parent="TextAppearance.AppCompat">
        <item name="android:textColor">@color/white</item>
        <item name="android:textSize" tools:ignore="SpUsage">60dp</item>
    </style>

    <style name="AmPmTextAppearance" parent="TextAppearance.AppCompat">
        <item name="android:textColor">@color/white</item>
        <item name="android:textSize">16sp</item>
    </style>

    <style name="DeskClock" parent="@style/BaseActivityTheme">
        <item name="android:windowActionBarOverlay">true</item>
        <item name="android:windowBackground">@color/default_background</item>

        <!-- Attributes from support.v7.appcompat -->
        <item name="actionBarStyle">@style/DeskClockActionBarStyle</item>
        <item name="actionBarTabStyle">@style/DeskClockTabStyle</item>
        <item name="actionBarTabBarStyle">@style/DeskClockTabBarStyle</item>
    </style>

    <style name="DeskClockTabBaseStyle" parent="Widget.AppCompat.ActionBar.TabView">
        <item name="android:paddingLeft">@dimen/actionbar_tab_padding</item>
        <item name="android:paddingRight">@dimen/actionbar_tab_padding</item>
        <item name="android:gravity">center</item>
    </style>

    <style name="DeskClockTabStyle" parent="DeskClockTabBaseStyle">
        <item name="android:background">?attr/selectableItemBackgroundBorderless</item>
    </style>

    <style name="DeskClockTabBarStyle" parent="Widget.AppCompat.ActionBar.TabBar">
        <item name="android:dividerPadding">12dp</item>
        <item name="android:gravity">center</item>
        <!-- Attributes from support.v7.appcompat -->
        <item name="showDividers">none</item>
    </style>

    <style name="DeskClockActionBarStyle" parent="Widget.AppCompat.ActionBar">
        <item name="android:background">@null</item>
        <item name="android:backgroundStacked">@null</item>
        <item name="android:backgroundSplit">@null</item>
        <!--suppress CheckTagEmptyBody Empty displayOptions to hide app title at launch. -->
        <item name="displayOptions"></item>
    </style>

    <style name="SettingsTheme" parent="BaseActivityTheme">
        <item name="android:detailsElementBackground">@null</item>
        <item name="android:windowActionBar">false</item>
        <item name="android:windowNoTitle">true</item>

        <!-- Attributes from support.v7.appcompat -->
        <item name="actionBarStyle">@style/SettingsActionBarStyle</item>
    </style>

    <style name="SettingsActionBarStyle" parent="@style/Widget.AppCompat.Toolbar">
        <item name="android:background">@null</item>

        <!-- Attributes from support.v7.appcompat -->
        <item name="displayOptions">showTitle|homeAsUp</item>
    </style>

    <style name="CitiesTheme" parent="BaseActivityTheme">
        <item name="android:fastScrollPreviewBackgroundLeft">@drawable/fastscroll_preview</item>
        <item name="android:fastScrollPreviewBackgroundRight">@drawable/fastscroll_preview</item>
        <item name="android:fastScrollTextColor">@color/white</item>
        <item name="android:fastScrollThumbDrawable">@drawable/fastscroll_thumb</item>
        <item name="android:fastScrollTrackDrawable">@drawable/fastscroll_track</item>

        <!-- Attributes from support.v7.appcompat -->
        <item name="actionBarStyle">@style/CitiesActionBarStyle</item>
    </style>

    <style name="CitiesActionBarStyle" parent="Widget.AppCompat.ActionBar">
        <item name="android:background">@null</item>

        <!-- Attributes from support.v7.appcompat -->
        <item name="displayOptions">homeAsUp</item>
    </style>

    <!-- variants: v21 -->
    <style name="FabStyle" />

    <style name="AlarmAlertFullScreenTheme" parent="TranslucentDecorActivityTheme" />

    <style name="ExpiredTimersActivityTheme" parent="TranslucentDecorActivityTheme" />

    <style name="ScreensaverActivityTheme" parent="Theme.AppCompat.NoActionBar" />

    <style name="ImageButtonStyle" parent="Widget.AppCompat.ImageButton">
        <item name="android:background">?attr/selectableItemBackgroundBorderless</item>
    </style>

    <style name="RoundTouchButton">
        <item name="android:gravity">center</item>
        <item name="android:layout_width">wrap_content</item>
        <item name="android:layout_height">wrap_content</item>
        <item name="android:background">@null</item>
    </style>

    <style name="alarm_list_left_column">
        <item name="android:layout_width">68dip</item>
        <item name="android:layout_height">68dip</item>
    </style>

    <style name="small_bold">
        <item name="android:textSize">@dimen/small_font_size</item>
        <item name="android:textStyle">bold</item>
    </style>

    <style name="small_thin">
        <item name="android:textSize">@dimen/small_font_size</item>
        <item name="android:fontFamily">sans-serif-thin</item>
    </style>

    <style name="no_alarms">
        <item name="android:textSize">@dimen/no_alarm_font_size</item>
        <item name="android:textColor">@color/white_69p</item>
    </style>

    <style name="small_light">
        <item name="android:textSize">@dimen/small_font_size</item>
        <item name="android:fontFamily">sans-serif-light</item>
    </style>

    <style name="timer_setup_digit">
        <item name="android:textSize">@dimen/timer_setup_font_size</item>
        <item name="android:fontFamily">sans-serif-thin</item>
    </style>

    <style name="timer_setup_label">
        <item name="android:textSize">@dimen/timer_setup_label_size</item>
    </style>

    <style name="medium_light">
        <item name="android:textSize">@dimen/medium_font_size</item>
        <item name="android:fontFamily">sans-serif-thin</item>
    </style>

    <style name="widget_medium_thin">
        <item name="android:textSize">@dimen/widget_medium_font_size</item>
        <item name="android:fontFamily">sans-serif-thin</item>
        <item name="android:shadowRadius">@dimen/digital_widget_shadow_radius</item>
        <item name="android:shadowColor">@color/digital_widget_shadow_color</item>
        <item name="android:shadowDy">@dimen/digital_widget_shadow_dy</item>
    </style>

    <style name="label">
        <item name="android:textSize">@dimen/label_font_size</item>
    </style>

    <style name="label_not_caps" parent="label">
        <item name="android:textAllCaps">false</item>
    </style>

    <style name="widget_label" parent="label">
        <item name="android:textSize">@dimen/widget_label_font_size</item>
        <item name="android:shadowRadius">@dimen/digital_widget_shadow_radius</item>
        <item name="android:shadowColor">@color/digital_widget_shadow_color</item>
        <item name="android:shadowDy">@dimen/digital_widget_shadow_dy</item>
    </style>

    <style name="header">
        <item name="android:textSize">@dimen/header_font_size</item>
        <item name="android:textStyle">bold</item>
    </style>

    <style name="header_not_caps" parent ="header">
        <item name="android:textAllCaps">false</item>
    </style>

    <style name="big_thin">
        <item name="android:textSize">@dimen/big_font_size</item>
        <item name="android:fontFamily">sans-serif-thin</item>
    </style>

    <style name="alarm_lockscreen_thin">
        <item name="android:textSize">@dimen/alarm_info_font_size</item>
        <item name="android:fontFamily">sans-serif-thin</item>
    </style>

    <style name="widget_big_thin" parent="big_thin">
        <item name="android:textSize">@dimen/widget_big_font_size</item>
        <item name="android:shadowRadius">@dimen/digital_widget_shadow_radius</item>
        <item name="android:shadowColor">@color/digital_widget_shadow_color</item>
        <item name="android:shadowDy">@dimen/digital_widget_shadow_dy</item>
    </style>

    <style name="alarm_label">
        <item name="android:textSize">@dimen/alarm_label_size</item>
    </style>

    <style name="alarm_label_not_caps" parent="alarm_label">
        <item name="android:textAllCaps">false</item>
    </style>

    <style name="alarm_label_bold" parent="alarm_label">
        <item name="android:textStyle">bold</item>
    </style>

    <style name="body">
        <item name="android:textSize">@dimen/body_font_size</item>
    </style>

    <style name="undo_toast" parent="body">
        <item name="android:textAllCaps">true</item>
        <item name="android:textColor">@color/color_accent</item>
    </style>

    <style name="body_not_caps" parent="body">
        <item name="android:textAllCaps">false</item>
    </style>

    <style name="body_bold">
        <item name="android:textSize">@dimen/body_font_size</item>
        <item name="android:textStyle">bold</item>
    </style>

    <style name="labelEditTextStyle">
        <item name="android:textCursorDrawable">@null</item>
        <item name="android:inputType">textCapSentences</item>
        <item name="android:selectAllOnFocus">true</item>
    </style>

    <style name="dialpad">
        <item name="android:textSize">@dimen/dialpad_font_size</item>
        <item name="android:fontFamily">sans-serif-thin</item>
    </style>

    <style name="PrimaryLabelTextParentAppearance">
        <item name="android:textColor">@color/white</item>
        <item name="android:textSize">@dimen/label_text_size</item>
    </style>

    <style name="PrimaryLabelTextAppearance" parent="PrimaryLabelTextParentAppearance" />

    <style name="SecondaryLabelTextParentAppearance">
        <item name="android:textColor">@color/white_69p</item>
        <item name="android:textSize">@dimen/label_text_size</item>
    </style>

    <style name="SecondaryLabelTextAppearance" parent="SecondaryLabelTextParentAppearance" />

    <style name="TextAppearance">
        <item name="android:textSize">16sp</item>
        <item name="android:textStyle">normal</item>
    </style>

    <!-- Status Bar Styles -->
    <style name="TextAppearance.StatusBar">
        <item name="android:textAppearance">?android:attr/textAppearanceSmall</item>
    </style>

    <!-- Notification content styles -->
    <style name="TextAppearance.StatusBar.EventContent">
        <item name="android:textSize">@dimen/notification_text_size</item>
        <item name="android:textColor">@color/notif_text_grey</item>
    </style>

    <style name="TextAppearance.StatusBar.EventContent.Title">
        <item name="android:textSize">@dimen/notification_title_text_size</item>
        <item name="android:textColor">@color/white</item>
    </style>

</resources><|MERGE_RESOLUTION|>--- conflicted
+++ resolved
@@ -23,11 +23,7 @@
     </style>
 
     <style name="BaseActivityTheme" parent="Theme.AppCompat">
-<<<<<<< HEAD
-        <item name="android:imageButtonStyle">@style/ImageButtonStyle</item>
-=======
         <item name="android:windowBackground">@color/default_background</item>
->>>>>>> 4a90936e
 
         <item name="alertDialogTheme">@style/AlertDialogTheme</item>
         <item name="imageButtonStyle">@style/ImageButtonStyle</item>
@@ -67,48 +63,18 @@
         <item name="android:textSize">16sp</item>
     </style>
 
-    <style name="DeskClock" parent="@style/BaseActivityTheme">
-        <item name="android:windowActionBarOverlay">true</item>
-        <item name="android:windowBackground">@color/default_background</item>
-
-        <!-- Attributes from support.v7.appcompat -->
-        <item name="actionBarStyle">@style/DeskClockActionBarStyle</item>
-        <item name="actionBarTabStyle">@style/DeskClockTabStyle</item>
-        <item name="actionBarTabBarStyle">@style/DeskClockTabBarStyle</item>
-    </style>
-
     <style name="DeskClockTabBaseStyle" parent="Widget.AppCompat.ActionBar.TabView">
         <item name="android:paddingLeft">@dimen/actionbar_tab_padding</item>
         <item name="android:paddingRight">@dimen/actionbar_tab_padding</item>
         <item name="android:gravity">center</item>
     </style>
 
-    <style name="DeskClockTabStyle" parent="DeskClockTabBaseStyle">
-        <item name="android:background">?attr/selectableItemBackgroundBorderless</item>
-    </style>
-
-    <style name="DeskClockTabBarStyle" parent="Widget.AppCompat.ActionBar.TabBar">
-        <item name="android:dividerPadding">12dp</item>
-        <item name="android:gravity">center</item>
-        <!-- Attributes from support.v7.appcompat -->
-        <item name="showDividers">none</item>
-    </style>
-
-    <style name="DeskClockActionBarStyle" parent="Widget.AppCompat.ActionBar">
-        <item name="android:background">@null</item>
-        <item name="android:backgroundStacked">@null</item>
-        <item name="android:backgroundSplit">@null</item>
-        <!--suppress CheckTagEmptyBody Empty displayOptions to hide app title at launch. -->
-        <item name="displayOptions"></item>
-    </style>
-
-    <style name="SettingsTheme" parent="BaseActivityTheme">
+    <style name="SettingsTheme" parent="TranslucentDecorActivityTheme">
         <item name="android:detailsElementBackground">@null</item>
-        <item name="android:windowActionBar">false</item>
-        <item name="android:windowNoTitle">true</item>
-
         <!-- Attributes from support.v7.appcompat -->
         <item name="actionBarStyle">@style/SettingsActionBarStyle</item>
+        <item name="windowActionBar">true</item>
+        <item name="windowNoTitle">false</item>
     </style>
 
     <style name="SettingsActionBarStyle" parent="@style/Widget.AppCompat.Toolbar">
@@ -118,14 +84,15 @@
         <item name="displayOptions">showTitle|homeAsUp</item>
     </style>
 
-    <style name="CitiesTheme" parent="BaseActivityTheme">
+    <style name="CitiesTheme" parent="TranslucentDecorActivityTheme">
         <item name="android:fastScrollPreviewBackgroundLeft">@drawable/fastscroll_preview</item>
         <item name="android:fastScrollPreviewBackgroundRight">@drawable/fastscroll_preview</item>
         <item name="android:fastScrollTextColor">@color/white</item>
         <item name="android:fastScrollThumbDrawable">@drawable/fastscroll_thumb</item>
         <item name="android:fastScrollTrackDrawable">@drawable/fastscroll_track</item>
-
-        <!-- Attributes from support.v7.appcompat -->
+        <!-- Attributes from support.v7.appcompat -->
+        <item name="windowActionBar">true</item>
+        <item name="windowNoTitle">false</item>
         <item name="actionBarStyle">@style/CitiesActionBarStyle</item>
     </style>
 
@@ -136,10 +103,9 @@
         <item name="displayOptions">homeAsUp</item>
     </style>
 
-    <!-- variants: v21 -->
-    <style name="FabStyle" />
-
     <style name="AlarmAlertFullScreenTheme" parent="TranslucentDecorActivityTheme" />
+
+    <style name="DeskClockTheme" parent="@style/TranslucentDecorActivityTheme" />
 
     <style name="ExpiredTimersActivityTheme" parent="TranslucentDecorActivityTheme" />
 
