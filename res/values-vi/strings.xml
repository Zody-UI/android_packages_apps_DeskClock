--- conflicted
+++ resolved
@@ -35,7 +35,8 @@
     <string name="alarm_vibrate" msgid="3476686921490362230">"Rung"</string>
     <string name="alarm_repeat" msgid="7242985466344233206">"Lặp lại"</string>
     <string name="alert" msgid="6506982899651975645">"Nhạc chuông báo thức"</string>
-    <string name="custom_ringtone" msgid="3477418548382111184">"Nhạc chuông tùy chỉnh"</string>
+    <string name="default_timer_ringtone_title" msgid="1370799536406862317">"Bộ hẹn giờ đã hết hạn"</string>
+    <string name="silent_timer_ringtone_title" msgid="7588723137323327647">"Im lặng"</string>
     <string name="ringtone" msgid="9110746249688559579">"Nhạc chuông"</string>
     <string name="time" msgid="8067216534232296518">"Giờ"</string>
     <string name="alarm_tomorrow" msgid="131356848787643420">"Ngày mai"</string>
@@ -103,6 +104,10 @@
       <item quantity="other">phút</item>
       <item quantity="one">phút</item>
     </plurals>
+    <string name="crescendo_duration_title" msgid="8606408542726189528">"Tăng dần âm lượng"</string>
+    <string name="no_crescendo_duration" msgid="383801592865899932">"Tắt"</string>
+    <string name="crescendo_duration" msgid="6641284876778266541">"<xliff:g id="NUMBER">%s</xliff:g> giây"</string>
+    <string name="crescendo_picker_label" msgid="7758024047003091056">"giây"</string>
     <string name="auto_silence_title" msgid="2012754009554434544">"Im lặng sau"</string>
     <plurals name="auto_silence_summary" formatted="false" msgid="6579258788774360396">
       <item quantity="other"><xliff:g id="FORMATTED_NUMBER">%s</xliff:g> phút</item>
@@ -128,7 +133,8 @@
     <string name="revert" msgid="9100911171235162926">"Hoàn nguyên"</string>
     <string name="delete" msgid="5732434972457000541">"Xóa"</string>
     <string name="alarm_volume_title" msgid="8506245173912428522">"Âm lượng báo thức"</string>
-    <string name="silent_alarm_summary" msgid="8605302849408279221">"Im lặng"</string>
+    <string name="silent_ringtone_title" msgid="6177287302898634765">"Im lặng"</string>
+    <string name="unknown_ringtone_title" msgid="6637522029614550112">"Không xác định"</string>
     <string name="alarm_notify_text" msgid="4891014685945904766">"Báo lại hoặc hủy báo thức."</string>
     <string name="alarm_notify_snooze_label" msgid="5404083762646377829">"<xliff:g id="LABEL">%s</xliff:g> (báo lại)"</string>
     <string name="alarm_notify_snooze_text" msgid="4819324081410990368">"Báo thức được đặt đổ chuông sau <xliff:g id="TIME">%s</xliff:g> nữa. Chạm để hủy."</string>
@@ -153,8 +159,6 @@
     <string name="loading_ringtone" msgid="6523322777415268044">"Đang tải nhạc chuông…"</string>
     <string name="timer_ring_service_desc" msgid="2620214305660322415">"Dịch vụ phát âm thanh cho bộ hẹn giờ đã đặt trong Đồng hồ."</string>
     <string name="control_set_alarm" msgid="2194676418924016327">"Đặt báo thức"</string>
-    <!-- no translation found for control_set_alarm_with_existing (3359285346655630660) -->
-    <skip />
     <string name="menu_alarm" msgid="4772010125376647519">"Báo thức"</string>
     <string name="menu_timer" msgid="6459070074762877114">"Bộ hẹn giờ"</string>
     <string name="menu_clock" msgid="5612760670606829805">"Đồng hồ"</string>
@@ -169,10 +173,10 @@
     <string name="menu_item_sort_by_name" msgid="1762931290495104106">"Sắp xếp theo tên"</string>
     <string name="selected_cities_label" msgid="3607479399424246605">"Thành phố đã chọn"</string>
     <string name="sw_resume_button" msgid="2569360966002022248">"Tiếp tục"</string>
+    <string name="sw_reset_button" msgid="6616804728322906117">"Đặt lại"</string>
     <string name="sw_start_button" msgid="8373422516681242270">"Bắt đầu"</string>
     <string name="sw_pause_button" msgid="2422084453454138042">"Tạm dừng"</string>
     <string name="sw_lap_button" msgid="6992264696039004233">"Vòng chạy"</string>
-    <string name="sw_reset_button" msgid="6616804728322906117">"Đặt lại"</string>
     <string name="sw_share_button" msgid="4478648110382859382">"Chia sẻ"</string>
     <string name="hours_label" msgid="3393478155635368097">"h"</string>
     <string name="minutes_label" msgid="3568098128251438588">"m"</string>
@@ -203,17 +207,16 @@
     <string name="timer_plus_one" msgid="6631211310420106116">"Thêm 1 phút"</string>
     <string name="timer_plus_1_min" msgid="8645224089494875062">"Thêm 1 phút"</string>
     <string name="timer_stop" msgid="3361154678667736722">"Dừng"</string>
-<<<<<<< HEAD
-    <string name="timer_done" msgid="2375990511982914051">"Xong"</string>
-=======
     <string name="timer_stop_all" msgid="9080780442843034376">"Dừng tất cả các bộ hẹn giờ"</string>
->>>>>>> 4a90936e
     <string name="timer_reset" msgid="7848424809190171640">"Đặt lại"</string>
     <string name="timer_cancel" msgid="3572868404230815644">"Hủy"</string>
     <string name="timer_canceled" msgid="7327923392567128060">"Đã hủy bộ tính giờ"</string>
     <string name="timer_times_up" msgid="9190440395938519009">"Hết giờ"</string>
+    <string name="timer_multi_times_up" msgid="1239104626836080409">"<xliff:g id="NUM_TIMERS">%d</xliff:g> bộ hẹn giờ đã hết hạn"</string>
     <string name="timer_notification_label" msgid="4933184831583137249">"Bộ hẹn giờ"</string>
     <string name="timers_max_count_reached" msgid="9140022846793903813">"Tối đa 4 bộ hẹn giờ"</string>
+    <string name="timer_pause" msgid="3748323712728398743">"Tạm dừng"</string>
+    <string name="timer_reset_all" msgid="7530633132757866087">"Đặt lại hẹn giờ"</string>
   <string-array name="sw_share_strings">
     <item msgid="842841032273927988">"Bạn đúng là con quỷ tốc độ."</item>
     <item msgid="6332879039890727169">"Tận hưởng thành quả lao động của bạn."</item>
@@ -230,6 +233,7 @@
     <string name="cities_activity_title" msgid="8552462751129256730">"Thành phố"</string>
     <string name="clock_settings" msgid="8317286807280600391">"Đồng hồ"</string>
     <string name="clock_style" msgid="2265011060429742344">"Kiểu"</string>
+    <string name="open_date_settings" msgid="5915966847691221307">"Thay đổi ngày và giờ"</string>
   <string-array name="clock_style_entries">
     <item msgid="917900462224167608">"Đồng hồ kim"</item>
     <item msgid="8483930821046925592">"Đồng hồ số"</item>
@@ -340,8 +344,11 @@
     <string name="description_direction_right" msgid="5709209043267548985">"Vuốt sang phải để loại bỏ"</string>
     <string name="description_direction_left" msgid="7448141043674998679">"Vuốt sang trái để báo lại"</string>
     <string name="description_direction_both" msgid="1841309486023845685">"Vuốt sang trái để báo lại hoặc phải để bỏ qua"</string>
+    <string name="timer_settings" msgid="7955522143086154795">"Bộ hẹn giờ"</string>
+    <string name="timer_ringtone_title" msgid="7630214935791599619">"Nhạc chuông bộ hẹn giờ"</string>
     <string name="timer_stopped" msgid="2730331837832462008">"Đã dừng bộ hẹn giờ"</string>
-    <string name="timers_stopped" msgid="2393640808691864520">"Đã dừng <xliff:g id="NUMBER">%d</xliff:g> bộ hẹn giờ"</string>
+    <string name="timer_paused" msgid="5941160896040771462">"Đã tạm dừng hẹn giờ"</string>
+    <string name="timers_stopped" msgid="3186191253226005149">"Đã tạm dừng <xliff:g id="NUMBER">%d</xliff:g> hẹn giờ"</string>
     <string name="all_timers_stopped_notif" msgid="278532320068394600">"Chạm để xem bộ hẹn giờ của bạn"</string>
     <string name="timers_in_use" msgid="5570729467344408506">"<xliff:g id="NUMBER">%d</xliff:g> bộ hẹn giờ"</string>
     <string name="next_timer_notif" msgid="6136454740115613653">"Bộ hẹn giờ tiếp theo: <xliff:g id="TIME_REMAINING">%s</xliff:g>"</string>
@@ -367,10 +374,6 @@
     <string name="no_alarms" msgid="6429431324842022917">"Không có báo thức"</string>
     <string name="no_alarms_set" msgid="4887558279496044764">"Ko đặt báo thức"</string>
     <string name="no_upcoming_alarms" msgid="2889840988069436254">"KHÔNG CÓ BÁO THỨC SẮP TỚI"</string>
-    <string name="time_format_12_mode" msgid="1619464909892545536">"h:mm a"</string>
-    <string name="time_format_24_mode" msgid="7998512313148074539">"k:mm"</string>
-    <string name="weekday_time_format_12_mode" msgid="8648842975829470646">"EEE, h:mm a"</string>
-    <string name="weekday_time_format_24_mode" msgid="152964494051478631">"EEE, k:mm"</string>
     <string name="invalid_time" msgid="2782334750243998633">"Thời gian không hợp lệ <xliff:g id="INVALID_HOUR">%d</xliff:g>:<xliff:g id="INVALID_MINUTES">%d</xliff:g> <xliff:g id="INVALID_AMPM">%s</xliff:g>"</string>
     <string name="no_alarm_at" msgid="8140632482969193119">"Chưa có báo thức lúc <xliff:g id="ALARM_TIME_HOUR">%d</xliff:g>:<xliff:g id="ALARM_TIME_MINUTES">%d</xliff:g>"</string>
     <string name="no_scheduled_alarms" msgid="2115420148192753534">"Chưa có báo thức nào được lên lịch"</string>
