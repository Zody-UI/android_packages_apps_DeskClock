<?xml version="1.0" encoding="UTF-8"?>
<!--  Copyright (C) 2007 The Android Open Source Project

     Licensed under the Apache License, Version 2.0 (the "License");
     you may not use this file except in compliance with the License.
     You may obtain a copy of the License at

          http://www.apache.org/licenses/LICENSE-2.0

     Unless required by applicable law or agreed to in writing, software
     distributed under the License is distributed on an "AS IS" BASIS,
     WITHOUT WARRANTIES OR CONDITIONS OF ANY KIND, either express or implied.
     See the License for the specific language governing permissions and
     limitations under the License.
 -->

<resources xmlns:android="http://schemas.android.com/apk/res/android"
    xmlns:xliff="urn:oasis:names:tc:xliff:document:1.2">
    <string name="app_label" msgid="6674495003718166674">"Klocka"</string>
    <string name="alarm_list_title" msgid="7589940465292950600">"Alarm"</string>
    <string name="add_alarm" msgid="5976616107390962899">"Lägg till alarm"</string>
    <string name="menu_desk_clock" msgid="3241995064554071588">"Bordsklocka"</string>
    <string name="menu_edit_alarm" msgid="7204602994918829751">"Ändra alarmet"</string>
    <string name="delete_alarm" msgid="3457780990646206817">"Ta bort alarm"</string>
    <string name="enable_alarm" msgid="1834599140632142536">"Aktivera alarmet"</string>
    <string name="disable_alarm" msgid="5889378670229554109">"Inaktivera alarmet"</string>
    <string name="delete_alarm_confirm" msgid="6578572637340860840">"Vill du ta bort alarmet?"</string>
    <string name="show_clock" msgid="8358759982675616915">"Visa klocka"</string>
    <string name="hide_clock" msgid="3217727306480505694">"Dölj klocka"</string>
    <string name="label" msgid="162189613902857319">"Etikett"</string>
    <string name="default_label" msgid="5590025289805630372">"Alarm"</string>
    <string name="set_alarm" msgid="9148359866152726808">"Ställ alarm"</string>
    <string name="alarm_vibrate" msgid="3476686921490362230">"Vibrera"</string>
    <string name="alarm_repeat" msgid="7242985466344233206">"Upprepa"</string>
    <string name="alert" msgid="6506982899651975645">"Ringsignal för alarm"</string>
<<<<<<< HEAD
=======
    <string name="default_timer_ringtone_title" msgid="1370799536406862317">"Timern har upphört"</string>
    <string name="silent_timer_ringtone_title" msgid="7588723137323327647">"Tyst"</string>
>>>>>>> 8ea254a8
    <string name="ringtone" msgid="9110746249688559579">"Ringsignal"</string>
    <string name="time" msgid="8067216534232296518">"Tid"</string>
    <string name="alarm_tomorrow" msgid="131356848787643420">"I morgon"</string>
    <string name="alarm_today" msgid="7873594221106531654">"I dag"</string>
    <string name="alarm_alert_wake_up" msgid="6790780716498252583">"Vakna!"</string>
    <string name="alarm_alert_off_action_text" msgid="2459925305288819812">"Av"</string>
    <string name="alarm_alert_dismiss_text" msgid="4942914605480888820">"Stäng av"</string>
    <string name="alarm_alert_dismiss_now_text" msgid="3272183025444682500">"Ta bort nu"</string>
    <string name="alarm_missed_title" msgid="3828345099754063392">"Alarmet lämnades utan åtgärd"</string>
    <string name="alarm_missed_text" msgid="6585658367289194023">"<xliff:g id="ALARM_TIME">%s</xliff:g> – <xliff:g id="ALARM_LABEL">%s</xliff:g>"</string>
    <string name="alarm_alert_snoozed_text" msgid="7064642998528766113">"Pausat"</string>
    <plurals name="alarm_alert_snooze_duration" formatted="false" msgid="7844300009062867865">
      <item quantity="other"><xliff:g id="NUMBER">%d</xliff:g> minuter</item>
      <item quantity="one">1 minut</item>
    </plurals>
    <string name="alarm_alert_off_text" msgid="4472073417593915002">"Alarm av"</string>
    <string name="alarm_alert_snooze_text" msgid="1774416052207651584">"Snooze"</string>
    <plurals name="alarm_alert_snooze_set" formatted="false" msgid="3212729193036041768">
      <item quantity="other">Alarmet återupptas om <xliff:g id="MINUTES">%d</xliff:g> minuter.</item>
      <item quantity="one">Alarmet återupptas om 1 minut.</item>
    </plurals>
    <string name="alarm_alert_snooze_until" msgid="6958013659168344550">"Viloläge till <xliff:g id="TIME">%s</xliff:g>"</string>
    <string name="alarm_alert_predismiss_title" msgid="5723945586913705445">"Kommande alarm"</string>
    <string name="missed_alarm_has_been_deleted" msgid="5295473204045979335">"Det missade alarmet har tagits bort"</string>
  <string-array name="timer_notifications">
    <item msgid="7760558912503484257">"Mindre än en minut kvar"</item>
    <item msgid="83197792732433351">"<xliff:g id="HOURS">%1$s</xliff:g> timmar kvar"</item>
    <item msgid="8919698220200894252">"<xliff:g id="MINUTES">%2$s</xliff:g> kvar"</item>
    <item msgid="8458069283817013813">"<xliff:g id="HOURS">%1$s</xliff:g> <xliff:g id="MINUTES">%2$s</xliff:g> kvar"</item>
  </string-array>
  <string-array name="alarm_set">
    <item msgid="6450913786084215050">"Alarmet ringer om mindre än 1 minut från och med nu."</item>
    <item msgid="6002066367368421848">"Alarmet ringer om <xliff:g id="DAYS">%1$s</xliff:g> från och med nu."</item>
    <item msgid="8824719306247973774">"Alarmet ringer om <xliff:g id="HOURS">%2$s</xliff:g> från och med nu."</item>
    <item msgid="8182406852935468862">"Alarmet ringer om <xliff:g id="DAYS">%1$s</xliff:g> och <xliff:g id="HOURS">%2$s</xliff:g> från och med nu."</item>
    <item msgid="2532279224777213194">"Alarmet ringer om <xliff:g id="MINUTES">%3$s</xliff:g> från och med nu."</item>
    <item msgid="5936557894247187717">"Alarmet ringer om <xliff:g id="DAYS">%1$s</xliff:g> och <xliff:g id="MINUTES">%3$s</xliff:g> från och med nu."</item>
    <item msgid="9115697840826129603">"Alarmet ringer om <xliff:g id="HOURS">%2$s</xliff:g> och <xliff:g id="MINUTES">%3$s</xliff:g> från och med nu."</item>
    <item msgid="2332583385137381060">"Alarmet ringer om <xliff:g id="DAYS">%1$s</xliff:g>, <xliff:g id="HOURS">%2$s</xliff:g> och <xliff:g id="MINUTES">%3$s</xliff:g> från och med nu."</item>
  </string-array>
    <string name="day" msgid="7984755014526510295">"1 dag"</string>
    <string name="days" msgid="2070509222727852210">"<xliff:g id="DAYS">%s</xliff:g> dagar"</string>
    <string name="hour" msgid="2546819039651509323">"1 timme"</string>
    <string name="hours" msgid="2071487018566991613">"<xliff:g id="HOURS">%s</xliff:g> timmar"</string>
    <string name="minute" msgid="2486157997434653710">"1 minut"</string>
    <string name="minutes" msgid="6115838729146292526">"<xliff:g id="MINUTES">%s</xliff:g> minuter"</string>
    <string name="every_day" msgid="4100909974923444602">"Varje dag"</string>
    <string name="day_concat" msgid="971998564991636532">", "</string>
    <string name="clock_instructions" msgid="2656876819515011590">"Välj en klocka"</string>
    <string name="analog_gadget" msgid="1670505720837152766">"Analog klocka"</string>
    <string name="help" msgid="7786263119482654015">"hjälp"</string>
    <string name="settings" msgid="5849739030579520686">"Inställningar"</string>
    <string name="snooze_duration_title" msgid="1097309861110780483">"Snooze-intervall"</string>
    <plurals name="snooze_duration" formatted="false" msgid="3112918131095248271">
      <item quantity="other"><xliff:g id="NUMBER">%d</xliff:g> minuter</item>
      <item quantity="one">1 minut</item>
    </plurals>
    <plurals name="snooze_picker_label" formatted="false" msgid="322739253661747732">
      <item quantity="other">minuter</item>
      <item quantity="one">minut</item>
    </plurals>
    <string name="crescendo_duration_title" msgid="8606408542726189528">"Höj volymen gradvis"</string>
    <string name="no_crescendo_duration" msgid="383801592865899932">"Av"</string>
    <string name="crescendo_duration" msgid="6641284876778266541">"<xliff:g id="NUMBER">%s</xliff:g> sekunder"</string>
    <string name="crescendo_picker_label" msgid="7758024047003091056">"sekunder"</string>
    <string name="auto_silence_title" msgid="2012754009554434544">"Alarmet upphör efter"</string>
    <string name="auto_silence_summary" msgid="7028508740659733028">"<xliff:g id="MINUTES">%d</xliff:g> minuter"</string>
    <string name="auto_silence_never" msgid="4821982647348750809">"Aldrig"</string>
  <string-array name="auto_silence_entries">
    <item msgid="3024545954917711306">"1 minut"</item>
    <item msgid="5431906692406316549">"5 minuter"</item>
    <item msgid="7742728812068919959">"10 minuter"</item>
    <item msgid="2855948657259647629">"15 minuter"</item>
    <item msgid="6330196381284475079">"20 minuter"</item>
    <item msgid="7809240121716151904">"25 minuter"</item>
    <item msgid="4278641338024561333">"Aldrig"</item>
  </string-array>
    <string name="week_start_title" msgid="4268917518596832096">"Börja veckan med"</string>
  <string-array name="week_start_entries">
    <item msgid="9010198173394482639">"lördag"</item>
    <item msgid="3993530639455360921">"söndag"</item>
    <item msgid="8594709368683324282">"måndag"</item>
  </string-array>
    <string name="done" msgid="6509722361933858451">"Färdig"</string>
    <string name="revert" msgid="9100911171235162926">"Tillbaka"</string>
    <string name="delete" msgid="5732434972457000541">"Ta bort"</string>
    <string name="alarm_volume_title" msgid="8506245173912428522">"Alarmvolym"</string>
    <string name="silent_ringtone_title" msgid="6177287302898634765">"Tyst"</string>
    <string name="unknown_ringtone_title" msgid="6637522029614550112">"Okänd"</string>
    <string name="alarm_notify_text" msgid="4891014685945904766">"Snooza eller ta bort alarmet permanent."</string>
    <string name="alarm_notify_snooze_label" msgid="5404083762646377829">"<xliff:g id="LABEL">%s</xliff:g> (snoozat)"</string>
    <string name="alarm_notify_snooze_text" msgid="4819324081410990368">"Alarmet ringer <xliff:g id="TIME">%s</xliff:g>. Tryck här om du vill avbryta."</string>
    <string name="volume_button_setting_title" msgid="6937131248843413357">"Volymknappar"</string>
    <string name="volume_button_dialog_title" msgid="8768042543750036853">"Knappfunktion"</string>
  <string-array name="volume_button_setting_entries">
    <item msgid="7972756698723318690">"Snooze"</item>
    <item msgid="3450979320164769576">"Stäng av"</item>
    <item msgid="6302517608411378024">"Gör ingenting"</item>
  </string-array>
    <string name="default_ringtone_setting_title" msgid="4549726190682964245">"Ställ in standardringsignal"</string>
    <string name="alarm_button_description" msgid="740283647046258651">"Alarm"</string>
    <string name="gallery_button_description" msgid="1151743663255257668">"Galleri"</string>
    <string name="music_button_description" msgid="1626593420810117999">"Musik"</string>
    <string name="nightmode_button_description" msgid="990894208217576381">"Dämpa"</string>
    <string name="home_button_description" msgid="3383859096809056157">"Startbild"</string>
    <string name="desk_clock_button_description" msgid="4207371097361657274">"Klockvisning"</string>
    <string name="label_description" msgid="8736179296142915727">"Etikett"</string>
    <string name="ringtone_description" msgid="7580922112921069925">"Ringsignal"</string>
    <string name="weather_fetch_failure" msgid="3425804832021006835">"Väderinformationen är inte tillgänglig just nu."</string>
    <string name="alarm_klaxon_service_desc" msgid="2147506334302260256">"Ljuduppspelningstjänst för alarm som ställts in i DeskClock."</string>
    <string name="loading_ringtone" msgid="6523322777415268044">"Läser in ringsignal..."</string>
    <string name="timer_ring_service_desc" msgid="2620214305660322415">"Ljuduppspelningstjänst för timer som ställts in i DeskClock."</string>
    <string name="control_set_alarm" msgid="2194676418924016327">"Ställ alarm"</string>
    <string name="menu_alarm" msgid="4772010125376647519">"Alarm"</string>
    <string name="menu_timer" msgid="6459070074762877114">"Timer"</string>
    <string name="menu_clock" msgid="5612760670606829805">"Klocka"</string>
    <string name="menu_stopwatch" msgid="3396117705293574701">"Stoppur"</string>
    <string name="button_alarms" msgid="3907838219512538763">"Lägg till alarm"</string>
    <string name="button_cities" msgid="4555761857494501363">"Orter"</string>
    <string name="button_menu" msgid="6050484561842120282">"Fler alternativ"</string>
    <string name="menu_item_settings" msgid="1413723516369078665">"Inställningar"</string>
    <string name="menu_item_help" msgid="4570953476186849841">"Hjälp"</string>
    <string name="menu_item_night_mode" msgid="3486930302245398975">"Nattläge"</string>
    <string name="menu_item_sort_by_gmt_offset" msgid="3120860422682721706">"Sortera efter tid"</string>
    <string name="menu_item_sort_by_name" msgid="1762931290495104106">"Sortera efter namn"</string>
    <string name="selected_cities_label" msgid="3607479399424246605">"Valda städer"</string>
    <string name="sw_resume_button" msgid="2569360966002022248">"Återuppta"</string>
    <string name="sw_reset_button" msgid="6616804728322906117">"Återställ"</string>
    <string name="sw_start_button" msgid="8373422516681242270">"Start"</string>
    <string name="sw_stop_button" msgid="8322958613123274451">"Avbryt"</string>
    <string name="sw_lap_button" msgid="6992264696039004233">"Varv"</string>
    <string name="sw_share_button" msgid="4478648110382859382">"Dela"</string>
    <string name="hours_label" msgid="3393478155635368097">"h"</string>
    <string name="minutes_label" msgid="3568098128251438588">"m"</string>
    <string name="seconds_label" msgid="124655952824003246">"s"</string>
    <string name="hours_label_description" msgid="8652842524970971830">"timmar"</string>
    <string name="minutes_label_description" msgid="965686733490357796">"minuter"</string>
    <string name="seconds_label_description" msgid="3821620053141299692">"sekunder"</string>
    <string name="zero" msgid="7102083421938355017">"0"</string>
    <string name="sw_share_main" msgid="7703563468204234405">"Min tid är <xliff:g id="TIME">%s</xliff:g>"</string>
    <string name="sw_share_laps" msgid="614390674795945007">"Varvtider:"</string>
    <string name="sw_notification_lap_number" msgid="3535420316052647126">"Varv <xliff:g id="NUMBER">%d</xliff:g>"</string>
    <plurals name="Nhours_description" formatted="false" msgid="4539186407746763655">
      <item quantity="other"><xliff:g id="NUMBER">%d</xliff:g> timmar</item>
      <item quantity="one">1 timme</item>
    </plurals>
    <plurals name="Nminutes_description" formatted="false" msgid="6373760365221990859">
      <item quantity="other"><xliff:g id="NUMBER">%d</xliff:g> minuter</item>
      <item quantity="one">1 minut</item>
    </plurals>
    <plurals name="Nseconds_description" formatted="false" msgid="6456500168536594889">
      <item quantity="other"><xliff:g id="NUMBER">%d</xliff:g> sekunder</item>
      <item quantity="one">1 sekund</item>
    </plurals>
    <string name="timer_add_timer" msgid="862733633862574752">"Lägg till timer"</string>
    <string name="timer_start" msgid="6158486445614356442">"Start"</string>
    <string name="timer_delete" msgid="8699122001991909302">"Ta bort"</string>
    <string name="timer_descriptive_delete" msgid="8794915342760383536">"Radera <xliff:g id="NUMBER_STRING">%s</xliff:g>"</string>
    <string name="timer_plus_one" msgid="6631211310420106116">"Lägg till 1 minut"</string>
    <string name="timer_plus_1_min" msgid="8645224089494875062">"Lägg till 1 min"</string>
    <string name="timer_stop" msgid="3361154678667736722">"Stopp"</string>
    <string name="timer_stop_all" msgid="9080780442843034376">"Stoppa alla timer"</string>
    <string name="timer_done" msgid="2375990511982914051">"Klart"</string>
    <string name="timer_reset" msgid="7848424809190171640">"Återställ"</string>
    <string name="timer_cancel" msgid="3572868404230815644">"Avbryt"</string>
    <string name="timer_times_up" msgid="9190440395938519009">"Tiden är ute!"</string>
    <string name="timer_multi_times_up" msgid="1239104626836080409">"<xliff:g id="NUM_TIMERS">%d</xliff:g> timer har löpt ut"</string>
    <string name="timer_notification_label" msgid="4933184831583137249">"Timer"</string>
    <string name="timers_max_count_reached" msgid="9140022846793903813">"Högst 4 timer"</string>
    <string name="timer_pause" msgid="3748323712728398743">"Pausa"</string>
    <string name="timer_reset_all" msgid="7530633132757866087">"Återställ alla"</string>
  <string-array name="sw_share_strings">
    <item msgid="842841032273927988">"Du är snabbheten personifierad."</item>
    <item msgid="6332879039890727169">"Njut av frukterna av ditt arbete."</item>
    <item msgid="815382761274660130">"Androider är kända för att vara snabba, men inte lika snabba som du!"</item>
    <item msgid="7916250650982813737">"Puh."</item>
    <item msgid="6836603904515182333">"Blixtsnabbt."</item>
    <item msgid="7508085100680861631">"En sådan oerhörd hastighet."</item>
    <item msgid="5961245252909589573">"Nu reser vi i tiden igen."</item>
    <item msgid="5211891900854545940">"Bara ett hopp till vänster."</item>
    <item msgid="9071353477103826053">"Du har smak för snabbhet."</item>
    <item msgid="3785193933691117181">"Med ljusets hastighet."</item>
  </string-array>
    <string name="home_label" msgid="4436139365695453870">"Startsida"</string>
    <string name="cities_activity_title" msgid="8552462751129256730">"Orter"</string>
    <string name="clock_settings" msgid="8317286807280600391">"Klocka"</string>
    <string name="clock_style" msgid="2265011060429742344">"Format"</string>
    <string name="open_date_settings" msgid="5915966847691221307">"Ändra datum och tid"</string>
  <string-array name="clock_style_entries">
    <item msgid="917900462224167608">"Analog"</item>
    <item msgid="8483930821046925592">"Digital"</item>
  </string-array>
    <string name="automatic_home_clock" msgid="6274174710735449252">"Automatisk klocka som visar tiden hemma"</string>
    <string name="automatic_home_clock_summary" msgid="6020476321040807273">"Visa även tiden i min vanliga tidszon när jag befinner mig i en annan tidszon"</string>
    <string name="home_time_zone" msgid="9199730676287974501">"Standardtidszon"</string>
    <string name="home_time_zone_title" msgid="807894493443834624">"Standardtidszon"</string>
    <string name="time_picker_cancel" msgid="7437106489606013077">"Avbryt"</string>
    <string name="time_picker_set" msgid="331153175471468051">"OK"</string>
    <string name="time_picker_time_seperator" msgid="7484926510054777041">":"</string>
    <string name="time_picker_ampm_label" msgid="6754113715199751083">"--"</string>
    <string name="time_picker_00_label" msgid="6001006474735281911">":00"</string>
    <string name="time_picker_30_label" msgid="1027250857384838129">":30"</string>
  <string-array name="timezone_labels">
    <item msgid="5495601234086197399">"Marshallöarna"</item>
    <item msgid="4196408495909011020">"Midwayöarna"</item>
    <item msgid="1414384194857730006">"Hawaii"</item>
    <item msgid="2687091371581931926">"Alaska"</item>
    <item msgid="1922100269679049660">"Pacific Time"</item>
    <item msgid="7156402158716866161">"Tijuana"</item>
    <item msgid="1144117502254612241">"Arizona"</item>
    <item msgid="101284182011722637">"Chihuahua"</item>
    <item msgid="689121094232986897">"Mountain Time"</item>
    <item msgid="5445331923942302756">"Centralamerika"</item>
    <item msgid="2749806434052452351">"Central Time"</item>
    <item msgid="3997138870229703753">"Mexico City"</item>
    <item msgid="5425567073027744888">"Saskatchewan"</item>
    <item msgid="2877342865396629368">"Bogotá"</item>
    <item msgid="568682398893899670">"Eastern Time"</item>
    <item msgid="668135984541863866">"Venezuela"</item>
    <item msgid="3737474220861486223">"Atlantic Time (Barbados)"</item>
    <item msgid="6279116051273436870">"Atlantic Time (Kanada)"</item>
    <item msgid="8513382867172014244">"Manaus"</item>
    <item msgid="7776299003105932407">"Santiago"</item>
    <item msgid="8636989494746218677">"Newfoundland"</item>
    <item msgid="4402541016410147505">"Brasilia"</item>
    <item msgid="2251184440733164084">"Buenos Aires"</item>
    <item msgid="6202926618569004969">"Grönland"</item>
    <item msgid="2355275037115290628">"Montevideo"</item>
    <item msgid="1377549694711708945">"Mid-Atlantic"</item>
    <item msgid="3457671272126347981">"Azorerna"</item>
    <item msgid="3659315141063710840">"Kap Verde-öarna"</item>
    <item msgid="1260941741802367635">"Casablanca"</item>
    <item msgid="8275203689687954762">"London, Dublin"</item>
    <item msgid="5970179539479320905">"Amsterdam, Berlin"</item>
    <item msgid="5396319478750517962">"Belgrad"</item>
    <item msgid="8688787475056663004">"Bryssel"</item>
    <item msgid="3415827874921681622">"Sarajevo"</item>
    <item msgid="402008965928320066">"Windhoek"</item>
    <item msgid="6436942724959275569">"West Africa Time"</item>
    <item msgid="954536568417204026">"Amman, Jordanien"</item>
    <item msgid="8932745482008902551">"Aten, Istanbul"</item>
    <item msgid="320025725949024510">"Beirut, Libanon"</item>
    <item msgid="7242083112551905970">"Kairo"</item>
    <item msgid="7241520146011450419">"Helsingfors"</item>
    <item msgid="2717065017510546526">"Jerusalem"</item>
    <item msgid="8698556287741466553">"Minsk"</item>
    <item msgid="1797598357342084506">"Harare"</item>
    <item msgid="5169119919905066998">"Baghdad"</item>
    <item msgid="2615788116201065182">"Moskva"</item>
    <item msgid="9084354867885584646">"Kuwait"</item>
    <item msgid="1351570519986178268">"Nairobi"</item>
    <item msgid="7094569580635877460">"Teheran"</item>
    <item msgid="3953138772617909704">"Baku"</item>
    <item msgid="2868893113598800752">"Tbilisi"</item>
    <item msgid="7088581865802476373">"Jerevan"</item>
    <item msgid="1941122257623887992">"Dubai"</item>
    <item msgid="9194797225058249720">"Kabul"</item>
    <item msgid="6486569254364577332">"Islamabad, Karachi"</item>
    <item msgid="5487724896895412089">"Uralsk"</item>
    <item msgid="364906869710826982">"Yekaterinburg"</item>
    <item msgid="2106505051751383358">"Kolkata"</item>
    <item msgid="6851586621581501447">"Sri Lanka"</item>
    <item msgid="800438544128213134">"Kathmandu"</item>
    <item msgid="6173621471007643021">"Astana"</item>
    <item msgid="8645125891971581128">"Yangon"</item>
    <item msgid="2886407505119737794">"Krasnoyarsk"</item>
    <item msgid="3408222398188107090">"Bangkok"</item>
    <item msgid="4441612937172851228">"Beijing"</item>
    <item msgid="4936715789028996930">"Hongkong"</item>
    <item msgid="4261031143777385525">"Irkutsk"</item>
    <item msgid="3538060959338191835">"Kuala Lumpur"</item>
    <item msgid="1438847562643099201">"Perth"</item>
    <item msgid="3063913827688244383">"Taipei"</item>
    <item msgid="3502757135046564209">"Söul"</item>
    <item msgid="6107588684519111669">"Tokyo, Osaka"</item>
    <item msgid="4350769099755608471">"Yakutsk"</item>
    <item msgid="2422707004533526462">"Adelaide"</item>
    <item msgid="1292192084554134339">"Darwin"</item>
    <item msgid="1320883699470001716">"Brisbane"</item>
    <item msgid="5137198806146386527">"Hobart"</item>
    <item msgid="5920063686933941174">"Sydney, Canberra"</item>
    <item msgid="615906039696009425">"Vladivostok"</item>
    <item msgid="7738680449356275374">"Guam"</item>
    <item msgid="2882915026380778227">"Magadan"</item>
    <item msgid="8255615641810148152">"Auckland"</item>
    <item msgid="3027153773466391728">"Fiji"</item>
    <item msgid="5911600083231840181">"Tonga"</item>
    <item msgid="5176858645450908751">"Jakarta"</item>
  </string-array>
    <string name="alarm_settings" msgid="2947147071388290814">"Larm"</string>
    <string name="stopwatch_service_desc" msgid="8416624630388063996">"Stoppurstjänst som kör meddelandet."</string>
    <string name="swn_stopped" msgid="783124901663086172">"Stoppad"</string>
    <string name="description_direction_right" msgid="5709209043267548985">"Stäng av alarmet genom att dra åt höger"</string>
    <string name="description_direction_left" msgid="7448141043674998679">"Snooza genom att dra åt vänster"</string>
<<<<<<< HEAD
=======
    <string name="description_direction_both" msgid="1841309486023845685">"Dra åt vänster för att snooza eller höger för att stänga av"</string>
    <string name="timer_settings" msgid="7955522143086154795">"Timer"</string>
    <string name="timer_ringtone_title" msgid="7630214935791599619">"Ringsignal för timer"</string>
>>>>>>> 8ea254a8
    <string name="timer_stopped" msgid="2730331837832462008">"Timern stannade"</string>
    <string name="timer_paused" msgid="5941160896040771462">"Timern har pausats"</string>
    <string name="timers_stopped" msgid="3186191253226005149">"<xliff:g id="NUMBER">%d</xliff:g> timer har pausats"</string>
    <string name="all_timers_stopped_notif" msgid="278532320068394600">"Visa timer genom att trycka"</string>
    <string name="timers_in_use" msgid="5570729467344408506">"<xliff:g id="NUMBER">%d</xliff:g> timer"</string>
    <string name="next_timer_notif" msgid="6136454740115613653">"Nästa timer: <xliff:g id="TIME_REMAINING">%s</xliff:g>"</string>
    <string name="screensaver_settings" msgid="7013450738357352801">"Inställningar för Dröm"</string>
    <string name="night_mode_title" msgid="5983813889469616299">"Nattläge"</string>
    <string name="night_mode_summary" msgid="1017350187324162631">"Mycket ljussvag skärm (för mörka rum)"</string>
    <string name="expand_alarm" msgid="7392616528943305020">"Expandera alarm"</string>
    <string name="collapse_alarm" msgid="3561772046433483980">"Komprimera alarm"</string>
    <string name="alarm_undo" msgid="5710042601177655254">"ångra"</string>
    <string name="alarm_deleted" msgid="5017075127290219443">"Alarmet har tagits bort."</string>
    <string name="slash" msgid="2077577763821006919">"/"</string>
    <string name="world_day_of_week_label" msgid="5911196322328341288">"/ <xliff:g id="LABEL">%s</xliff:g>"</string>
    <string name="next_alarm_description" msgid="2650244835760747046">"Nästa alarm: <xliff:g id="ALARM_TIME">%s</xliff:g>"</string>
    <string name="label_unlabeled" msgid="4699506713571930740"></string>
    <string name="alarms_selected" msgid="1075308195332888260">"<xliff:g id="ALARMS">%d</xliff:g> har valts"</string>
    <string name="deleted_message" msgid="1220848140260509437">"Borttaget"</string>
    <plurals name="alarm_delete_confirmation" formatted="false" msgid="3591262014329613293">
      <item quantity="other">Vill du radera de markerade alarmen?</item>
      <item quantity="one">Vill du radera det markerade alarmet?</item>
    </plurals>
    <string name="timer_delete_confirmation" msgid="2815524107015816453">"Vill du ta bort denna timer?"</string>
    <string name="city_delete_confirmation" msgid="1783441538785676299">"Vill du ta bort den här staden?"</string>
    <string name="digital_gadget" msgid="2326954556720571358">"Digital klocka"</string>
    <string name="no_alarms" msgid="6429431324842022917">"Inga alarm"</string>
    <string name="no_alarms_set" msgid="4887558279496044764">"Inga alarm"</string>
    <string name="no_upcoming_alarms" msgid="2889840988069436254">"INGA KOMMANDE ALARM"</string>
<<<<<<< HEAD
    <string name="time_format_12_mode" msgid="1619464909892545536">"h:mm a"</string>
    <string name="time_format_24_mode" msgid="7998512313148074539">"k:mm"</string>
    <string name="weekday_time_format_12_mode" msgid="8648842975829470646">"EEE, h:mm a"</string>
    <string name="weekday_time_format_24_mode" msgid="152964494051478631">"EEE, k:mm"</string>
=======
    <string name="invalid_time" msgid="2782334750243998633">"Ogiltig tid: <xliff:g id="INVALID_HOUR">%d</xliff:g>:<xliff:g id="INVALID_MINUTES">%d</xliff:g> <xliff:g id="INVALID_AMPM">%s</xliff:g>"</string>
    <string name="no_alarm_at" msgid="8140632482969193119">"Inget alarm den här tiden: <xliff:g id="ALARM_TIME_HOUR">%d</xliff:g>:<xliff:g id="ALARM_TIME_MINUTES">%d</xliff:g>"</string>
    <string name="no_scheduled_alarms" msgid="2115420148192753534">"Inga inställda alarm"</string>
    <string name="no_label_specified" msgid="2008482054428460626">"Ingen etikett har angetts"</string>
    <string name="no_alarms_with_label" msgid="6250998794542941665">"Inga alarm innehåller den här etiketten"</string>
    <string name="stopwatch_already_running" msgid="6598258908106423672">"Tidtagaruret har redan startats"</string>
    <string name="stopwatch_isnt_running" msgid="7147219965448204727">"Tidtagaruret har inte startats"</string>
    <string name="stopwatch_cant_be_reset_because_is_running" msgid="5713134605500796186">"Tidtagaruret kan inte återställas eftersom det används"</string>
    <string name="stopwatch_stopped" msgid="6927081018816192999">"Tidtagaruret har stoppats"</string>
    <string name="stopwatch_reset" msgid="7585914953721021042">"Tidtagaruret har återställts"</string>
    <string name="stopwatch_lapped" msgid="5844686448815550482">"Tidtagaruret har gått ett varv"</string>
    <string name="stopwatch_started" msgid="7843882246387176304">"Tidtagaruret har startat"</string>
    <string name="no_alarm_scheduled_for_this_time" msgid="4463069177414482818">"Det finns inga alarm den här tiden"</string>
    <string name="alarm_is_dismissed" msgid="5509897230565826642">"Alarmet som var inställt på <xliff:g id="ALARM_TIME">%s</xliff:g> har ignorerats"</string>
    <string name="alarm_is_set" msgid="5503226382620011088">"Alarmet ringer <xliff:g id="ALARM_TIME">%s</xliff:g>"</string>
    <string name="no_timer_set" msgid="3326365650863016606">"Ingen timer har ställts in"</string>
    <string name="timer_deleted" msgid="9110322362460029392">"Timern har raderats"</string>
    <string name="timer_already_running" msgid="1259351124772803097">"Timern har redan startats"</string>
    <string name="multiple_timers_available" msgid="6722110840279707462">"Det gick inte att slutföra begäran – flera timer är tillgängliga"</string>
    <string name="timer_started" msgid="6715582052946641641">"Timern har startats"</string>
    <string name="timer_created" msgid="4381027137335885547">"En timer har ställts in"</string>
    <string name="invalid_timer_length" msgid="3104567893212932487">"Ogiltig tidslängd för timer"</string>
    <string name="timer_was_reset" msgid="6495796785185062631">"Timern har återställts"</string>
    <string name="timer_cant_be_reset_because_its_running" msgid="7880015473706806640">"Det går inte att återställa timern eftersom den är aktiv. Stoppa timern om du vill återställa den."</string>
    <string name="timer_already_stopped" msgid="8865820275829449054">"Timern har redan stoppats"</string>
    <string name="no_city_selected" msgid="1007596865203283741">"Ingen stad har valts"</string>
    <string name="the_city_you_specified_is_not_available" msgid="1753597460426454543">"Staden du angav är inte tillgänglig"</string>
    <string name="the_city_already_added" msgid="3799050213771793020">"Den här staden har redan lagts till"</string>
    <string name="city_added" msgid="1335509457349179514">"<xliff:g id="CITY_NAME">%s</xliff:g> har lagts till"</string>
    <string name="city_deleted" msgid="3935141305276867838">"<xliff:g id="CITY_NAME">%s</xliff:g> har raderats"</string>
    <string name="alarm_cant_be_dismissed_still_more_than_24_hours_away" msgid="8810520940995307437">"Det går inte att ignorera alarmet som är inställt på <xliff:g id="ALARM_TIME">%s</xliff:g> ännu. Det dröjer mer än 24 timmar innan det aktiveras"</string>
    <string name="dismiss_alarm" msgid="7204593078688533541">"Stäng av alarm"</string>
    <string name="pick_alarm_to_dismiss" msgid="5408769235866082896">"Välj de alarm som ska ignoreras"</string>
    <string name="no_firing_alarms" msgid="4986161963178722289">"Inga alarm aktiveras"</string>
    <string name="alarm_is_snoozed" msgid="7044644119744928846">"Alarmet som är inställt på <xliff:g id="ALARM_TIME">%s</xliff:g> har skjutits upp i tio minuter"</string>
>>>>>>> 8ea254a8
</resources><|MERGE_RESOLUTION|>--- conflicted
+++ resolved
@@ -33,11 +33,8 @@
     <string name="alarm_vibrate" msgid="3476686921490362230">"Vibrera"</string>
     <string name="alarm_repeat" msgid="7242985466344233206">"Upprepa"</string>
     <string name="alert" msgid="6506982899651975645">"Ringsignal för alarm"</string>
-<<<<<<< HEAD
-=======
     <string name="default_timer_ringtone_title" msgid="1370799536406862317">"Timern har upphört"</string>
     <string name="silent_timer_ringtone_title" msgid="7588723137323327647">"Tyst"</string>
->>>>>>> 8ea254a8
     <string name="ringtone" msgid="9110746249688559579">"Ringsignal"</string>
     <string name="time" msgid="8067216534232296518">"Tid"</string>
     <string name="alarm_tomorrow" msgid="131356848787643420">"I morgon"</string>
@@ -54,7 +51,7 @@
       <item quantity="one">1 minut</item>
     </plurals>
     <string name="alarm_alert_off_text" msgid="4472073417593915002">"Alarm av"</string>
-    <string name="alarm_alert_snooze_text" msgid="1774416052207651584">"Snooze"</string>
+    <string name="alarm_alert_snooze_text" msgid="1774416052207651584">"Snooza"</string>
     <plurals name="alarm_alert_snooze_set" formatted="false" msgid="3212729193036041768">
       <item quantity="other">Alarmet återupptas om <xliff:g id="MINUTES">%d</xliff:g> minuter.</item>
       <item quantity="one">Alarmet återupptas om 1 minut.</item>
@@ -78,12 +75,18 @@
     <item msgid="9115697840826129603">"Alarmet ringer om <xliff:g id="HOURS">%2$s</xliff:g> och <xliff:g id="MINUTES">%3$s</xliff:g> från och med nu."</item>
     <item msgid="2332583385137381060">"Alarmet ringer om <xliff:g id="DAYS">%1$s</xliff:g>, <xliff:g id="HOURS">%2$s</xliff:g> och <xliff:g id="MINUTES">%3$s</xliff:g> från och med nu."</item>
   </string-array>
-    <string name="day" msgid="7984755014526510295">"1 dag"</string>
-    <string name="days" msgid="2070509222727852210">"<xliff:g id="DAYS">%s</xliff:g> dagar"</string>
-    <string name="hour" msgid="2546819039651509323">"1 timme"</string>
-    <string name="hours" msgid="2071487018566991613">"<xliff:g id="HOURS">%s</xliff:g> timmar"</string>
-    <string name="minute" msgid="2486157997434653710">"1 minut"</string>
-    <string name="minutes" msgid="6115838729146292526">"<xliff:g id="MINUTES">%s</xliff:g> minuter"</string>
+    <plurals name="days" formatted="false" msgid="3706846447285206235">
+      <item quantity="other"><xliff:g id="NUMBER">%s</xliff:g> dagar</item>
+      <item quantity="one">1 dag</item>
+    </plurals>
+    <plurals name="hours" formatted="false" msgid="3871283109767171655">
+      <item quantity="other"><xliff:g id="NUMBER">%s</xliff:g> timmar</item>
+      <item quantity="one">1 timme</item>
+    </plurals>
+    <plurals name="minutes" formatted="false" msgid="5484431721696058697">
+      <item quantity="other"><xliff:g id="NUMBER">%s</xliff:g> minuter</item>
+      <item quantity="one">1 minut</item>
+    </plurals>
     <string name="every_day" msgid="4100909974923444602">"Varje dag"</string>
     <string name="day_concat" msgid="971998564991636532">", "</string>
     <string name="clock_instructions" msgid="2656876819515011590">"Välj en klocka"</string>
@@ -92,7 +95,7 @@
     <string name="settings" msgid="5849739030579520686">"Inställningar"</string>
     <string name="snooze_duration_title" msgid="1097309861110780483">"Snooze-intervall"</string>
     <plurals name="snooze_duration" formatted="false" msgid="3112918131095248271">
-      <item quantity="other"><xliff:g id="NUMBER">%d</xliff:g> minuter</item>
+      <item quantity="other"><xliff:g id="NUMBER">%s</xliff:g> minuter</item>
       <item quantity="one">1 minut</item>
     </plurals>
     <plurals name="snooze_picker_label" formatted="false" msgid="322739253661747732">
@@ -104,7 +107,10 @@
     <string name="crescendo_duration" msgid="6641284876778266541">"<xliff:g id="NUMBER">%s</xliff:g> sekunder"</string>
     <string name="crescendo_picker_label" msgid="7758024047003091056">"sekunder"</string>
     <string name="auto_silence_title" msgid="2012754009554434544">"Alarmet upphör efter"</string>
-    <string name="auto_silence_summary" msgid="7028508740659733028">"<xliff:g id="MINUTES">%d</xliff:g> minuter"</string>
+    <plurals name="auto_silence_summary" formatted="false" msgid="6579258788774360396">
+      <item quantity="other"><xliff:g id="FORMATTED_NUMBER">%s</xliff:g> minuter</item>
+      <item quantity="one">1 minut</item>
+    </plurals>
     <string name="auto_silence_never" msgid="4821982647348750809">"Aldrig"</string>
   <string-array name="auto_silence_entries">
     <item msgid="3024545954917711306">"1 minut"</item>
@@ -133,7 +139,7 @@
     <string name="volume_button_setting_title" msgid="6937131248843413357">"Volymknappar"</string>
     <string name="volume_button_dialog_title" msgid="8768042543750036853">"Knappfunktion"</string>
   <string-array name="volume_button_setting_entries">
-    <item msgid="7972756698723318690">"Snooze"</item>
+    <item msgid="7972756698723318690">"Snooza"</item>
     <item msgid="3450979320164769576">"Stäng av"</item>
     <item msgid="6302517608411378024">"Gör ingenting"</item>
   </string-array>
@@ -180,6 +186,10 @@
     <string name="sw_share_main" msgid="7703563468204234405">"Min tid är <xliff:g id="TIME">%s</xliff:g>"</string>
     <string name="sw_share_laps" msgid="614390674795945007">"Varvtider:"</string>
     <string name="sw_notification_lap_number" msgid="3535420316052647126">"Varv <xliff:g id="NUMBER">%d</xliff:g>"</string>
+  <string-array name="sw_lap_number_set">
+    <item msgid="2816627565030953899">"Antal: <xliff:g id="NUMBER">%d</xliff:g>"</item>
+    <item msgid="316923361931627987">"Antal: <xliff:g id="NUMBER">%02d</xliff:g>"</item>
+  </string-array>
     <plurals name="Nhours_description" formatted="false" msgid="4539186407746763655">
       <item quantity="other"><xliff:g id="NUMBER">%d</xliff:g> timmar</item>
       <item quantity="one">1 timme</item>
@@ -221,7 +231,7 @@
     <item msgid="9071353477103826053">"Du har smak för snabbhet."</item>
     <item msgid="3785193933691117181">"Med ljusets hastighet."</item>
   </string-array>
-    <string name="home_label" msgid="4436139365695453870">"Startsida"</string>
+    <string name="home_label" msgid="4436139365695453870">"Hemma"</string>
     <string name="cities_activity_title" msgid="8552462751129256730">"Orter"</string>
     <string name="clock_settings" msgid="8317286807280600391">"Klocka"</string>
     <string name="clock_style" msgid="2265011060429742344">"Format"</string>
@@ -230,7 +240,7 @@
     <item msgid="917900462224167608">"Analog"</item>
     <item msgid="8483930821046925592">"Digital"</item>
   </string-array>
-    <string name="automatic_home_clock" msgid="6274174710735449252">"Automatisk klocka som visar tiden hemma"</string>
+    <string name="automatic_home_clock" msgid="6274174710735449252">"Visa tiden hemma automatiskt"</string>
     <string name="automatic_home_clock_summary" msgid="6020476321040807273">"Visa även tiden i min vanliga tidszon när jag befinner mig i en annan tidszon"</string>
     <string name="home_time_zone" msgid="9199730676287974501">"Standardtidszon"</string>
     <string name="home_time_zone_title" msgid="807894493443834624">"Standardtidszon"</string>
@@ -332,12 +342,9 @@
     <string name="swn_stopped" msgid="783124901663086172">"Stoppad"</string>
     <string name="description_direction_right" msgid="5709209043267548985">"Stäng av alarmet genom att dra åt höger"</string>
     <string name="description_direction_left" msgid="7448141043674998679">"Snooza genom att dra åt vänster"</string>
-<<<<<<< HEAD
-=======
     <string name="description_direction_both" msgid="1841309486023845685">"Dra åt vänster för att snooza eller höger för att stänga av"</string>
     <string name="timer_settings" msgid="7955522143086154795">"Timer"</string>
     <string name="timer_ringtone_title" msgid="7630214935791599619">"Ringsignal för timer"</string>
->>>>>>> 8ea254a8
     <string name="timer_stopped" msgid="2730331837832462008">"Timern stannade"</string>
     <string name="timer_paused" msgid="5941160896040771462">"Timern har pausats"</string>
     <string name="timers_stopped" msgid="3186191253226005149">"<xliff:g id="NUMBER">%d</xliff:g> timer har pausats"</string>
@@ -350,11 +357,10 @@
     <string name="expand_alarm" msgid="7392616528943305020">"Expandera alarm"</string>
     <string name="collapse_alarm" msgid="3561772046433483980">"Komprimera alarm"</string>
     <string name="alarm_undo" msgid="5710042601177655254">"ångra"</string>
-    <string name="alarm_deleted" msgid="5017075127290219443">"Alarmet har tagits bort."</string>
+    <string name="alarm_deleted" msgid="6131529309389084785">"Alarmet har tagits bort"</string>
     <string name="slash" msgid="2077577763821006919">"/"</string>
     <string name="world_day_of_week_label" msgid="5911196322328341288">"/ <xliff:g id="LABEL">%s</xliff:g>"</string>
     <string name="next_alarm_description" msgid="2650244835760747046">"Nästa alarm: <xliff:g id="ALARM_TIME">%s</xliff:g>"</string>
-    <string name="label_unlabeled" msgid="4699506713571930740"></string>
     <string name="alarms_selected" msgid="1075308195332888260">"<xliff:g id="ALARMS">%d</xliff:g> har valts"</string>
     <string name="deleted_message" msgid="1220848140260509437">"Borttaget"</string>
     <plurals name="alarm_delete_confirmation" formatted="false" msgid="3591262014329613293">
@@ -367,12 +373,6 @@
     <string name="no_alarms" msgid="6429431324842022917">"Inga alarm"</string>
     <string name="no_alarms_set" msgid="4887558279496044764">"Inga alarm"</string>
     <string name="no_upcoming_alarms" msgid="2889840988069436254">"INGA KOMMANDE ALARM"</string>
-<<<<<<< HEAD
-    <string name="time_format_12_mode" msgid="1619464909892545536">"h:mm a"</string>
-    <string name="time_format_24_mode" msgid="7998512313148074539">"k:mm"</string>
-    <string name="weekday_time_format_12_mode" msgid="8648842975829470646">"EEE, h:mm a"</string>
-    <string name="weekday_time_format_24_mode" msgid="152964494051478631">"EEE, k:mm"</string>
-=======
     <string name="invalid_time" msgid="2782334750243998633">"Ogiltig tid: <xliff:g id="INVALID_HOUR">%d</xliff:g>:<xliff:g id="INVALID_MINUTES">%d</xliff:g> <xliff:g id="INVALID_AMPM">%s</xliff:g>"</string>
     <string name="no_alarm_at" msgid="8140632482969193119">"Inget alarm den här tiden: <xliff:g id="ALARM_TIME_HOUR">%d</xliff:g>:<xliff:g id="ALARM_TIME_MINUTES">%d</xliff:g>"</string>
     <string name="no_scheduled_alarms" msgid="2115420148192753534">"Inga inställda alarm"</string>
@@ -408,5 +408,4 @@
     <string name="pick_alarm_to_dismiss" msgid="5408769235866082896">"Välj de alarm som ska ignoreras"</string>
     <string name="no_firing_alarms" msgid="4986161963178722289">"Inga alarm aktiveras"</string>
     <string name="alarm_is_snoozed" msgid="7044644119744928846">"Alarmet som är inställt på <xliff:g id="ALARM_TIME">%s</xliff:g> har skjutits upp i tio minuter"</string>
->>>>>>> 8ea254a8
 </resources>