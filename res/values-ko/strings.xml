--- conflicted
+++ resolved
@@ -24,27 +24,17 @@
     <string name="label">"라벨"</string>
     <string name="default_label">"알람"</string>
     <string name="set_alarm">"알람 설정"</string>
-<<<<<<< HEAD
-=======
     <string name="enable">"알람 사용"</string>
->>>>>>> f30a09a7
     <string name="alarm_vibrate">"진동"</string>
     <string name="alarm_repeat">"반복"</string>
     <string name="alert">"벨소리"</string>
     <string name="time">"시간"</string>
     <string name="alarm_alert_dismiss_text">"해제"</string>
-<<<<<<< HEAD
-    <string name="alarm_alert_alert_silenced">"<xliff:g id="MINUTES">%d</xliff:g>분 후에 알람이 꺼집니다."</string>
-    <string name="alarm_alert_snooze_text">"스누즈"</string>
-    <string name="alarm_alert_snooze_set">"<xliff:g id="MINUTES">%d</xliff:g>분 동안 스누즈"</string>
-    <string name="alarm_set">"이 알람은 지금부터 <xliff:g id="TIME_DELTA">%s</xliff:g> 동안 설정됩니다."</string>
-=======
     <string name="alarm_alert_alert_silenced">"<xliff:g id="MINUTES">%d</xliff:g>분 후 알람이 중지됨"</string>
     <string name="alarm_alert_snooze_text">"다시 울림"</string>
     <string name="alarm_alert_snooze_set">"<xliff:g id="MINUTES">%d</xliff:g>분 동안 알람 일시 중지"</string>
     <string name="alarm_alert_snooze_not_set">"다시 울림을 설정할 수 없음 -- 다음 알람 <xliff:g id="TIME">%s</xliff:g>"</string>
     <string name="alarm_set">"지금부터 <xliff:g id="TIME_DELTA">%s</xliff:g> 후로 알람이 설정됩니다."</string>
->>>>>>> f30a09a7
     <string name="combiner">"<xliff:g id="XXX_0">%1$s</xliff:g><xliff:g id="XXX_1">%2$s</xliff:g><xliff:g id="XXX_2">%3$s</xliff:g><xliff:g id="XXX_3">%4$s</xliff:g><xliff:g id="XXX_4">%5$s</xliff:g>"</string>
     <string name="day">"1일"</string>
     <string name="days">"<xliff:g id="DAYS">%s</xliff:g>일"</string>
