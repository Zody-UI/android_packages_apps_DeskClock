<?xml version="1.0" encoding="UTF-8"?>
<!-- 
    Copyright (C) 2015 The Android Open Source Project

    Licensed under the Apache License, Version 2.0 (the "License");
    you may not use this file except in compliance with the License.
    You may obtain a copy of the License at

         http://www.apache.org/licenses/LICENSE-2.0

    Unless required by applicable law or agreed to in writing, software
    distributed under the License is distributed on an "AS IS" BASIS,
    WITHOUT WARRANTIES OR CONDITIONS OF ANY KIND, either express or implied.
    See the License for the specific language governing permissions and
    limitations under the License
   -->

<resources xmlns:android="http://schemas.android.com/apk/res/android"
    xmlns:xliff="urn:oasis:names:tc:xliff:document:1.2">
  <string-array name="cities_names">
<<<<<<< HEAD
    <item msgid="2528360178629244616">"Abidjan"</item>
    <item msgid="6944239639314079002">"Accra"</item>
    <item msgid="1882840263263451068">"Addis Ababa"</item>
    <item msgid="1028929145486670248">"Cezayir"</item>
    <item msgid="3701057587584676092">"Blantyre"</item>
    <item msgid="2886322632268247117">"Brazzaville"</item>
    <item msgid="6897570881968822043">"Kahire"</item>
    <item msgid="267605539096913498">"Kazablanka"</item>
    <item msgid="4211664465580587414">"Conakry"</item>
    <item msgid="4541602834272820641">"Dakar"</item>
    <item msgid="8465732069409300950">"Darüsselam"</item>
    <item msgid="6622510954516549116">"Cibuti"</item>
    <item msgid="2276489800209768303">"Freetown"</item>
    <item msgid="1240576997711861023">"Gaborone"</item>
    <item msgid="5349334209171364385">"Harare"</item>
    <item msgid="6113191477690557327">"Johannesburg"</item>
    <item msgid="927428576674822400">"Kampala"</item>
    <item msgid="4026832076115235469">"Hartum"</item>
    <item msgid="5410782788724286381">"Kigali"</item>
    <item msgid="7732811111504353705">"Kinşasa"</item>
    <item msgid="932809008471125011">"Lagos"</item>
    <item msgid="2795948760365855772">"Maseru"</item>
    <item msgid="6464910812969504493">"Mogadishu"</item>
    <item msgid="4620365036488328944">"Nairobi"</item>
    <item msgid="4196652835056468390">"São Tomé"</item>
    <item msgid="2002053268354813523">"Timbuktu"</item>
    <item msgid="6789355206260535774">"Trablus"</item>
    <item msgid="1662913445892282208">"Tunus"</item>
    <item msgid="1958350526592385504">"Anchorage"</item>
    <item msgid="4530964415403549431">"Mendoza"</item>
    <item msgid="5519841965499989640">"Aruba"</item>
    <item msgid="3619641653330712167">"Asunción"</item>
    <item msgid="1807527094848372100">"Barbados"</item>
    <item msgid="7833099001850188721">"Beliz"</item>
    <item msgid="5063415446546412441">"Bogotá"</item>
    <item msgid="2839227656429500365">"Buenos Aires"</item>
    <item msgid="1133762043888408997">"Cancun"</item>
    <item msgid="5326063045518438386">"Caracas"</item>
    <item msgid="889935230113732517">"Kayman"</item>
    <item msgid="3444477982230350362">"Chicago"</item>
    <item msgid="610305270095390771">"Kosta Rika"</item>
    <item msgid="4297448531030514920">"Curaçao"</item>
    <item msgid="1819003821428989864">"Dawson Creek"</item>
    <item msgid="4753714764113170675">"Denver"</item>
    <item msgid="2279315094917045244">"Detroit"</item>
    <item msgid="1330228105893462956">"Dominika"</item>
    <item msgid="3303245425281858320">"Edmonton"</item>
    <item msgid="6102675683216802960">"El Salvador"</item>
    <item msgid="7404823948632138334">"Fortaleza"</item>
    <item msgid="5295234178172153733">"Grand Turk"</item>
    <item msgid="3015155377774814857">"Grenada"</item>
    <item msgid="5124228611616346914">"Guatemala"</item>
    <item msgid="890870630819396468">"Guyana"</item>
    <item msgid="7195964234494402331">"Halifax"</item>
    <item msgid="4983877234758737190">"Havana"</item>
    <item msgid="2738888001225341531">"Indianapolis"</item>
    <item msgid="5335614190119698790">"Knox"</item>
    <item msgid="9056292535030679310">"Marengo"</item>
    <item msgid="1049051761793330471">"Petersburg"</item>
    <item msgid="4086392912705989429">"Tell City"</item>
    <item msgid="4953356468739912331">"Vevay"</item>
    <item msgid="879918079035739958">"Vincennes"</item>
    <item msgid="620064188588916047">"Winamac"</item>
    <item msgid="1743310759320576964">"Kingston"</item>
    <item msgid="5836540468054579646">"Nuestra Señora de La Paz"</item>
    <item msgid="9111190480556180457">"Lima"</item>
    <item msgid="3849323884810644665">"Los Angeles"</item>
    <item msgid="9186705637161264387">"Louisville"</item>
    <item msgid="6045939557161114820">"Managua"</item>
    <item msgid="3688923880208568496">"Martinique"</item>
    <item msgid="3124245926616896140">"Mendoza"</item>
    <item msgid="8264013691437690644">"Metlakatla"</item>
    <item msgid="3242307788223843671">"Mexico City"</item>
    <item msgid="3904210242491724008">"Monterrey"</item>
    <item msgid="2049700402307558992">"Montevideo"</item>
    <item msgid="6972371385309297826">"Montreal"</item>
    <item msgid="1121150121639680484">"Nassau"</item>
    <item msgid="8783518093470040300">"İstanbul"</item>
    <item msgid="8685565479120721681">"Beulah"</item>
    <item msgid="6854366494939955818">"Merkez"</item>
    <item msgid="7325195282520040665">"New Salem"</item>
    <item msgid="3368872340258580668">"Panama"</item>
    <item msgid="58921303248631494">"Phoenix"</item>
    <item msgid="6678389014419621494">"Port of Spain"</item>
    <item msgid="5255184875289196899">"Port-au-Prince"</item>
    <item msgid="7039428977566254389">"Porto Riko"</item>
    <item msgid="1577859671465557300">"Santo Domingo"</item>
    <item msgid="3956700126827381905">"São Paulo"</item>
    <item msgid="3851056559336304908">"St Johns"</item>
    <item msgid="7620601490016157459">"St. Kitts"</item>
    <item msgid="256494147725561888">"St. Lucia"</item>
    <item msgid="9065982618380084594">"St. Thomas"</item>
    <item msgid="7424657189317481507">"Tijuana"</item>
    <item msgid="7378768724772963031">"Toronto"</item>
    <item msgid="2880175928020421322">"Vancouver"</item>
    <item msgid="8906495585877998744">"Winnipeg"</item>
    <item msgid="8681645071790623069">"Güney Kutbu"</item>
    <item msgid="9066834921549182064">"Longyearbyen"</item>
    <item msgid="4656709932014204632">"Alma ata"</item>
    <item msgid="2173021164159165084">"Amman"</item>
    <item msgid="5365315490101319010">"Anadyr"</item>
    <item msgid="2203136550754775298">"Aktau"</item>
    <item msgid="6373057865921966096">"Bağdat"</item>
    <item msgid="7705451629446449789">"Bahreyn"</item>
    <item msgid="2201480850069597815">"Bakü"</item>
    <item msgid="424770109352500733">"Bangkok"</item>
    <item msgid="5329081174177673828">"Beyrut"</item>
    <item msgid="7187135889522860058">"Kalküta"</item>
    <item msgid="8261312970920594511">"Şam"</item>
    <item msgid="6050005781178769107">"Dakka"</item>
    <item msgid="846831973484498790">"Dubai"</item>
    <item msgid="6320380511060318660">"Gazze"</item>
    <item msgid="138195076135095830">"El Halil"</item>
    <item msgid="2792857260329757927">"Ho Chi Minh"</item>
    <item msgid="2753915200056183217">"Hong Kong"</item>
    <item msgid="6375713877627922624">"İstanbul"</item>
    <item msgid="164857852656167029">"Cakarta"</item>
    <item msgid="514551483895638508">"Kudüs"</item>
    <item msgid="7852405794661778785">"Kabil"</item>
    <item msgid="2733033767438957766">"Karaçi"</item>
    <item msgid="5644311217186397680">"Katmandu"</item>
    <item msgid="1242216853434928489">"Kuala Lumpur"</item>
    <item msgid="4933780769758115782">"Kuveyt"</item>
    <item msgid="6882764635090995312">"Makau"</item>
    <item msgid="3986352476396048104">"Manila"</item>
    <item msgid="7941758124259560958">"Muscat"</item>
    <item msgid="2671480270494284192">"Phnom Penh"</item>
    <item msgid="3585358766120768888">"Pyongyang"</item>
    <item msgid="282733287703161268">"Katar"</item>
    <item msgid="8551825553277677949">"Rangoon"</item>
    <item msgid="3510541723342902050">"Riyad"</item>
    <item msgid="7301933049899867383">"Saygon"</item>
    <item msgid="2859585838402694009">"Seul"</item>
    <item msgid="33498601045535875">"Şangay"</item>
    <item msgid="8274790879257759399">"Singapur"</item>
    <item msgid="4185891512451859606">"Taipei"</item>
    <item msgid="8272983787037437358">"Tahran"</item>
    <item msgid="7548402686482506151">"Tel Aviv"</item>
    <item msgid="6921751833980197720">"Tokyo"</item>
    <item msgid="59728156515393986">"Ulan Batur"</item>
    <item msgid="701446121859732513">"Bermuda"</item>
    <item msgid="6874435045145230527">"Canary"</item>
    <item msgid="1975124795172898686">"Cape Verde"</item>
    <item msgid="5405194758503124447">"Reykjavik"</item>
    <item msgid="4841506971765063373">"Stanley"</item>
    <item msgid="3192252088299410199">"Adelaide"</item>
    <item msgid="4515440099016150233">"Brisbane"</item>
    <item msgid="1603342478771190398">"Kanberra"</item>
    <item msgid="7369443573793537977">"Darwin"</item>
    <item msgid="6038622967693853356">"Melbourne"</item>
    <item msgid="5987600941235656656">"New South Wales"</item>
    <item msgid="8993222367897103441">"Perth"</item>
    <item msgid="2331172541371685437">"Queensland"</item>
    <item msgid="2150912736505182699">"Sidney"</item>
    <item msgid="8097029759143077179">"Victoria"</item>
    <item msgid="2175264082469352441">"Newfoundland"</item>
    <item msgid="5299806709792658953">"Saskatchewan"</item>
    <item msgid="2742335625880576228">"Easter Adası"</item>
    <item msgid="3401105135843706855">"Amsterdam"</item>
    <item msgid="7408055867187369479">"Andorra"</item>
    <item msgid="7714099594043232998">"Atina"</item>
    <item msgid="7588965073415041593">"Belfast"</item>
    <item msgid="8982755519728730268">"Belgrad"</item>
    <item msgid="5820954942905597949">"Berlin"</item>
    <item msgid="7624062157455799880">"Bratislava"</item>
    <item msgid="6138895798733335888">"Brüksel"</item>
    <item msgid="8836227282219002613">"Bükreş"</item>
    <item msgid="8868098210480147802">"Budapeşte"</item>
    <item msgid="114329374155996860">"Chisinau"</item>
    <item msgid="6487487167873723374">"Kopenhag"</item>
    <item msgid="5264002034116955880">"Dublin"</item>
    <item msgid="7950073703814432186">"Cebelitarık"</item>
    <item msgid="4616641627708493425">"Helsinki"</item>
    <item msgid="212359461403262711">"Man Adası"</item>
    <item msgid="4245799496293578703">"İstanbul"</item>
    <item msgid="4477669700025211678">"Kiev"</item>
    <item msgid="7233802930588725294">"Lizbon"</item>
    <item msgid="7186725202454661926">"Londra"</item>
    <item msgid="5298853578615697920">"Lüksemburg"</item>
    <item msgid="3107227222663823852">"Madrid"</item>
    <item msgid="6409612387432198642">"Malta"</item>
    <item msgid="6955558182074785338">"Minsk"</item>
    <item msgid="6228242074512253552">"Monako"</item>
    <item msgid="6544575681565409774">"Moskova"</item>
    <item msgid="3976815367069730505">"Oslo"</item>
    <item msgid="2469420333993086275">"Paris"</item>
    <item msgid="7485656867179996639">"Prag"</item>
    <item msgid="988513162091270543">"Riga"</item>
    <item msgid="3998650297514954079">"Roma"</item>
    <item msgid="1732427206709814080">"San Marino"</item>
    <item msgid="2794131568674225119">"Saraybosna"</item>
    <item msgid="2400301040855226066">"Simferopol"</item>
    <item msgid="9186733542818983602">"Üsküp"</item>
    <item msgid="1586570243468059398">"Sofya"</item>
    <item msgid="564898083230872572">"Stockholm"</item>
    <item msgid="8462542989781385012">"Tallinn"</item>
    <item msgid="6709788967440613264">"Vatikan"</item>
    <item msgid="8251863344440905549">"Viyana"</item>
    <item msgid="3257947331297603891">"Vilnius"</item>
    <item msgid="2305299694079344212">"Varşova"</item>
    <item msgid="4469591142000997702">"Zagrep"</item>
    <item msgid="3827805692447432666">"Zürih"</item>
    <item msgid="7710293346890852314">"Antananarivo"</item>
    <item msgid="8675463358261691187">"Maldivler"</item>
    <item msgid="8258461076442136172">"Mauritius Adası"</item>
    <item msgid="3150318624617990367">"Auckland"</item>
    <item msgid="8427795435830682122">"Fiji"</item>
    <item msgid="1158779814198631169">"Guam"</item>
    <item msgid="5893704879373137457">"Honolulu"</item>
    <item msgid="1770338947698194275">"Kiritimati"</item>
    <item msgid="3115018823853432422">"Noumea"</item>
    <item msgid="8930848797035435014">"Samoa"</item>
    <item msgid="5520094948583238358">"Tahiti"</item>
    <item msgid="7301905385854586936">"Antigua"</item>
    <item msgid="8984152310253274404">"Austin"</item>
    <item msgid="6874533703004710145">"Boston"</item>
    <item msgid="7432962958322057136">"Calgary"</item>
    <item msgid="8096684279604140978">"Columbus"</item>
    <item msgid="936901718255724986">"Dallas"</item>
    <item msgid="4015131634823666245">"Knoxville"</item>
    <item msgid="3978413466663710403">"Memphis"</item>
    <item msgid="5023838008354228529">"Miami"</item>
    <item msgid="7182213480667543511">"Minneapolis"</item>
    <item msgid="869023139270244552">"Ottawa"</item>
    <item msgid="8138869957811168440">"Philadelphia"</item>
    <item msgid="1752278495028380978">"Portland"</item>
    <item msgid="8972733979389600134">"San Diego"</item>
    <item msgid="304925930860094332">"San Francisco"</item>
    <item msgid="1092295421727954508">"Salt Lake City"</item>
    <item msgid="2861495155508879945">"San Jose"</item>
    <item msgid="6951841899277574144">"San Salvador"</item>
    <item msgid="4063054959106860389">"Seattle"</item>
    <item msgid="4985936045757148312">"St. Louis"</item>
    <item msgid="2498001791404810614">"Washington D.C."</item>
    <item msgid="6490744399654978915">"Houston"</item>
    <item msgid="5461172996986211872">"San Antonio"</item>
    <item msgid="7955879665647778362">"Jacksonville"</item>
    <item msgid="7274737959786806118">"Baltimore"</item>
    <item msgid="5440109692257991959">"Nashville"</item>
    <item msgid="2580598303029580540">"Milwaukee"</item>
    <item msgid="5778397064882342884">"Oklahoma City"</item>
    <item msgid="60834900460576333">"Las Vegas"</item>
    <item msgid="1242224546028941695">"Albuquerque"</item>
    <item msgid="2108508912885156322">"Tucson"</item>
    <item msgid="2736505692163909286">"Sacramento"</item>
    <item msgid="4244292537769840523">"Atlanta"</item>
    <item msgid="1458420523389537755">"Cleveland"</item>
    <item msgid="6576927115185043547">"New Orleans"</item>
    <item msgid="2723274638984844697">"Tampa"</item>
    <item msgid="1176352970801801624">"Pittsburgh"</item>
    <item msgid="5624802871949256105">"Cincinnati"</item>
    <item msgid="527393217276418005">"Mountain View"</item>
    <item msgid="1744025839066009857">"Reno"</item>
    <item msgid="6276904698731697502">"Black Rock City"</item>
    <item msgid="2844451059935789778">"Doha"</item>
    <item msgid="4108653157206192019">"Pekin"</item>
    <item msgid="6115360044399896579">"Mumbai"</item>
    <item msgid="7140676596549732117">"Delhi"</item>
    <item msgid="1236127343975476693">"Osaka"</item>
    <item msgid="6470041111418276646">"Lahor"</item>
    <item msgid="5672665774945554582">"Sana\'a"</item>
    <item msgid="4227294244388933650">"Barselona"</item>
    <item msgid="2404605478532633099">"Münih"</item>
    <item msgid="2402973841037462176">"Milano"</item>
    <item msgid="1658609023659261743">"Frankfurt"</item>
    <item msgid="4214691757607136548">"Hanoi"</item>
    <item msgid="484506613000693635">"Ankara"</item>
    <item msgid="1958807113380596945">"Bangalore"</item>
    <item msgid="2258411542499008700">"Brasília"</item>
    <item msgid="770086263560182220">"Cape Town"</item>
    <item msgid="5936333722350504953">"İslamabad"</item>
    <item msgid="3631805761163219329">"Rio de Janeiro"</item>
    <item msgid="6544644866501929714">"Ann Arbor"</item>
    <item msgid="8675519768651745334">"Boulder"</item>
    <item msgid="7006632817384692182">"Cambridge"</item>
    <item msgid="7233704593042272414">"Kirkland"</item>
    <item msgid="717352875658559544">"Madison"</item>
    <item msgid="3567009426051313507">"Guangzhou"</item>
    <item msgid="2738289235744819761">"Haydarabat"</item>
    <item msgid="35629823970779893">"Reston"</item>
    <item msgid="2620375619174484543">"Belo Horizonte"</item>
    <item msgid="3949247113051549869">"Santiago"</item>
    <item msgid="3583568170097050810">"Monrovia"</item>
    <item msgid="4337041465665825381">"Kolombo"</item>
    <item msgid="2758533074887258174">"Chihuahua"</item>
    <item msgid="3904262821019008829">"Salvador"</item>
    <item msgid="7335556305222315705">"Gurgaon"</item>
    <item msgid="8092021218913879570">"Manchester"</item>
    <item msgid="3262376108426000449">"Kyiv"</item>
    <item msgid="1321450515191695851">"St. Petersburg"</item>
    <item msgid="5152144018647717853">"Kraków"</item>
    <item msgid="3995511368799031783">"Wroclaw"</item>
    <item msgid="7251862005498390469">"Hamburg"</item>
    <item msgid="4403899516544001462">"Oulu"</item>
    <item msgid="8378499650951313108">"Hayfa"</item>
    <item msgid="7504732361387330116">"San Juan"</item>
    <item msgid="8613864994547669100">"Tegucigalpa"</item>
    <item msgid="7087691675228926801">"Paramaribo"</item>
    <item msgid="478384295484578701">"Quito"</item>
    <item msgid="4517870253399384206">"Ljubljana"</item>
=======
    <item msgid="4653806289288974388">"<xliff:g id="SEPARATOR">=</xliff:g>Abican"</item>
    <item msgid="4864167603178202155">"<xliff:g id="SEPARATOR">=</xliff:g>Akra"</item>
    <item msgid="6478898553803167749">"<xliff:g id="SEPARATOR">=</xliff:g>Addis Ababa"</item>
    <item msgid="5618029992528436448">"<xliff:g id="SEPARATOR">=</xliff:g>Cezayir"</item>
    <item msgid="2906834750114790793">"<xliff:g id="SEPARATOR">=</xliff:g>Blantyre"</item>
    <item msgid="8153571933836629863">"<xliff:g id="SEPARATOR">=</xliff:g>Brazzaville"</item>
    <item msgid="3703129580594640833">"<xliff:g id="SEPARATOR">=</xliff:g>Kahire"</item>
    <item msgid="2300915410194647320">"<xliff:g id="SEPARATOR">=</xliff:g>Kazablanka"</item>
    <item msgid="1217039002304887948">"<xliff:g id="SEPARATOR">=</xliff:g>Conakry"</item>
    <item msgid="8775104707806220928">"<xliff:g id="SEPARATOR">=</xliff:g>Dakar"</item>
    <item msgid="5948764589113643811">"<xliff:g id="SEPARATOR">=</xliff:g>Darüsselam"</item>
    <item msgid="6306254507715416077">"<xliff:g id="SEPARATOR">=</xliff:g>Cibuti"</item>
    <item msgid="4286108029159501866">"<xliff:g id="SEPARATOR">=</xliff:g>Freetown"</item>
    <item msgid="4514786733035528116">"<xliff:g id="SEPARATOR">=</xliff:g>Gaborone"</item>
    <item msgid="7367496854968219671">"<xliff:g id="SEPARATOR">=</xliff:g>Harare"</item>
    <item msgid="6837746379726020288">"<xliff:g id="SEPARATOR">=</xliff:g>Johannesburg"</item>
    <item msgid="6284185156591171506">"<xliff:g id="SEPARATOR">=</xliff:g>Kampala"</item>
    <item msgid="3299518884693668985">"<xliff:g id="SEPARATOR">=</xliff:g>Hartum"</item>
    <item msgid="4614879508966043969">"<xliff:g id="SEPARATOR">=</xliff:g>Kigali"</item>
    <item msgid="8878437043772547732">"<xliff:g id="SEPARATOR">=</xliff:g>Kinşasa"</item>
    <item msgid="6325601635544067909">"<xliff:g id="SEPARATOR">=</xliff:g>Lagos"</item>
    <item msgid="6094357506290323524">"<xliff:g id="SEPARATOR">=</xliff:g>Maseru"</item>
    <item msgid="7270525814400329098">"<xliff:g id="SEPARATOR">=</xliff:g>Mogadişu"</item>
    <item msgid="353110101402547540">"<xliff:g id="SEPARATOR">=</xliff:g>Nairobi"</item>
    <item msgid="1688121892646984549">"<xliff:g id="SEPARATOR">=</xliff:g>São Tomé"</item>
    <item msgid="3642219084651687800">"<xliff:g id="SEPARATOR">=</xliff:g>Timbuktu"</item>
    <item msgid="7287513493631179463">"<xliff:g id="SEPARATOR">=</xliff:g>Trablus"</item>
    <item msgid="5052614613671591560">"<xliff:g id="SEPARATOR">=</xliff:g>Tunus"</item>
    <item msgid="7976303179193839859">"<xliff:g id="SEPARATOR">=</xliff:g>Anchorage"</item>
    <item msgid="193703779380497120">"<xliff:g id="SEPARATOR">=</xliff:g>Mendoza"</item>
    <item msgid="5448884981082519628">"<xliff:g id="SEPARATOR">=</xliff:g>Aruba"</item>
    <item msgid="1577938273323914773">"<xliff:g id="SEPARATOR">=</xliff:g>Asunción"</item>
    <item msgid="5617155978105010520">"<xliff:g id="SEPARATOR">=</xliff:g>Barbados"</item>
    <item msgid="3600025702357376322">"<xliff:g id="SEPARATOR">=</xliff:g>Belize"</item>
    <item msgid="2847679817118467051">"<xliff:g id="SEPARATOR">=</xliff:g>Bogotá"</item>
    <item msgid="9029003541681282929">"<xliff:g id="SEPARATOR">=</xliff:g>Buenos Aires"</item>
    <item msgid="2338367960332622522">"<xliff:g id="SEPARATOR">=</xliff:g>Cancun"</item>
    <item msgid="4339797536047170278">"<xliff:g id="SEPARATOR">=</xliff:g>Caracas"</item>
    <item msgid="9199080438977757863">"<xliff:g id="SEPARATOR">=</xliff:g>Cayman"</item>
    <item msgid="1993203473281589891">"<xliff:g id="SEPARATOR">=</xliff:g>Chicago"</item>
    <item msgid="7990342776303470263">"<xliff:g id="SEPARATOR">=</xliff:g>Kosta Rika"</item>
    <item msgid="5676109900908808628">"<xliff:g id="SEPARATOR">=</xliff:g>Curaçao"</item>
    <item msgid="5519120432577564812">"<xliff:g id="SEPARATOR">=</xliff:g>Dawson Creek"</item>
    <item msgid="2126228972377380680">"<xliff:g id="SEPARATOR">=</xliff:g>Denver"</item>
    <item msgid="3298410632922319193">"<xliff:g id="SEPARATOR">=</xliff:g>Detroit"</item>
    <item msgid="2819032085688382805">"<xliff:g id="SEPARATOR">=</xliff:g>Dominica"</item>
    <item msgid="6170433208654553821">"<xliff:g id="SEPARATOR">=</xliff:g>Edmonton"</item>
    <item msgid="795461860173291499">"<xliff:g id="SEPARATOR">=</xliff:g>El Salvador"</item>
    <item msgid="7872196528637597794">"<xliff:g id="SEPARATOR">=</xliff:g>Fortaleza"</item>
    <item msgid="5801558418916235541">"<xliff:g id="SEPARATOR">=</xliff:g>Grand Turk"</item>
    <item msgid="2103759276235503048">"<xliff:g id="SEPARATOR">=</xliff:g>Granada"</item>
    <item msgid="1490069759176391533">"<xliff:g id="SEPARATOR">=</xliff:g>Guatemala"</item>
    <item msgid="525959305652046261">"<xliff:g id="SEPARATOR">=</xliff:g>Guyana"</item>
    <item msgid="7565596629973190931">"<xliff:g id="SEPARATOR">=</xliff:g>Halifax"</item>
    <item msgid="3811169155065582644">"<xliff:g id="SEPARATOR">=</xliff:g>Havana"</item>
    <item msgid="3733555435078090201">"<xliff:g id="SEPARATOR">=</xliff:g>Indianapolis"</item>
    <item msgid="226982663848410981">"<xliff:g id="SEPARATOR">=</xliff:g>Knox"</item>
    <item msgid="3815293080342229459">"<xliff:g id="SEPARATOR">=</xliff:g>Marengo"</item>
    <item msgid="6594853515451547389">"<xliff:g id="SEPARATOR">=</xliff:g>Petersburg"</item>
    <item msgid="6091571889213283534">"<xliff:g id="SEPARATOR">=</xliff:g>Tell City"</item>
    <item msgid="3089369312058696669">"<xliff:g id="SEPARATOR">=</xliff:g>Vevay"</item>
    <item msgid="1334860422444068943">"<xliff:g id="SEPARATOR">=</xliff:g>Vincennes"</item>
    <item msgid="7775105082093691756">"<xliff:g id="SEPARATOR">=</xliff:g>Winamac"</item>
    <item msgid="4043335541899184547">"<xliff:g id="SEPARATOR">=</xliff:g>Kingston"</item>
    <item msgid="1063757593477259280">"<xliff:g id="SEPARATOR">=</xliff:g>Nuestra Señora de La Paz"</item>
    <item msgid="349901732062388869">"<xliff:g id="SEPARATOR">=</xliff:g>Lima"</item>
    <item msgid="4977592519316837842">"<xliff:g id="SEPARATOR">=</xliff:g>Los Angeles"</item>
    <item msgid="7713051790509638572">"<xliff:g id="SEPARATOR">=</xliff:g>Louisville"</item>
    <item msgid="8460620935898405225">"<xliff:g id="SEPARATOR">=</xliff:g>Managua"</item>
    <item msgid="8328345293081464192">"<xliff:g id="SEPARATOR">=</xliff:g>Martinik"</item>
    <item msgid="8010357327448619637">"<xliff:g id="SEPARATOR">=</xliff:g>Mendoza"</item>
    <item msgid="2046777213916219253">"<xliff:g id="SEPARATOR">=</xliff:g>Metlakatla"</item>
    <item msgid="2227885609632709258">"<xliff:g id="SEPARATOR">=</xliff:g>Mexico City"</item>
    <item msgid="9089629663998569289">"<xliff:g id="SEPARATOR">=</xliff:g>Monterrey"</item>
    <item msgid="2782276175306930748">"<xliff:g id="SEPARATOR">=</xliff:g>Montevideo"</item>
    <item msgid="4942386959622269480">"<xliff:g id="SEPARATOR">=</xliff:g>Montreal"</item>
    <item msgid="3068203952968918165">"<xliff:g id="SEPARATOR">=</xliff:g>Nassau"</item>
    <item msgid="4234515454127289962">"<xliff:g id="SEPARATOR">=</xliff:g>New York"</item>
    <item msgid="1660551302087304308">"<xliff:g id="SEPARATOR">=</xliff:g>Beulah"</item>
    <item msgid="415823390775449071">"<xliff:g id="SEPARATOR">=</xliff:g>Center"</item>
    <item msgid="6644186958433380884">"<xliff:g id="SEPARATOR">=</xliff:g>New Salem"</item>
    <item msgid="6408587617047971798">"<xliff:g id="SEPARATOR">=</xliff:g>Panama"</item>
    <item msgid="5576899364199447991">"<xliff:g id="SEPARATOR">=</xliff:g>Phoenix"</item>
    <item msgid="5541266909095409447">"<xliff:g id="SEPARATOR">=</xliff:g>Port of Spain"</item>
    <item msgid="6417519313622785932">"<xliff:g id="SEPARATOR">=</xliff:g>Port-au-Prince"</item>
    <item msgid="2078589249210571366">"<xliff:g id="SEPARATOR">=</xliff:g>Porto Riko"</item>
    <item msgid="8522030474373927681">"<xliff:g id="SEPARATOR">=</xliff:g>Santo Domingo"</item>
    <item msgid="4763853453317431594">"<xliff:g id="SEPARATOR">=</xliff:g>São Paulo"</item>
    <item msgid="2713153284784311646">"<xliff:g id="SEPARATOR">=</xliff:g>St. Johns"</item>
    <item msgid="8252666620333105271">"<xliff:g id="SEPARATOR">=</xliff:g>St. Kitts"</item>
    <item msgid="4851597775036027515">"<xliff:g id="SEPARATOR">=</xliff:g>St. Lucia"</item>
    <item msgid="2395485473100271503">"<xliff:g id="SEPARATOR">=</xliff:g>St. Thomas"</item>
    <item msgid="4148037555658225145">"<xliff:g id="SEPARATOR">=</xliff:g>Tijuana"</item>
    <item msgid="3491199166042475853">"<xliff:g id="SEPARATOR">=</xliff:g>Toronto"</item>
    <item msgid="1506838283840737263">"<xliff:g id="SEPARATOR">=</xliff:g>Vancouver"</item>
    <item msgid="8935386104773857399">"<xliff:g id="SEPARATOR">=</xliff:g>Winnipeg"</item>
    <item msgid="498429228419399474">"<xliff:g id="SEPARATOR">=</xliff:g>Güney Kutbu<xliff:g id="PHONETIC">:</xliff:g>"</item>
    <item msgid="4076962667198039206">"<xliff:g id="SEPARATOR">=</xliff:g>Longyearbyen"</item>
    <item msgid="3784788073896028355">"<xliff:g id="SEPARATOR">=</xliff:g>Almaata"</item>
    <item msgid="7895695236056852523">"<xliff:g id="SEPARATOR">=</xliff:g>Amman"</item>
    <item msgid="1795426532295280371">"<xliff:g id="SEPARATOR">=</xliff:g>Anadır"</item>
    <item msgid="7194236926158343552">"<xliff:g id="SEPARATOR">=</xliff:g>Aktau"</item>
    <item msgid="4796350130854360870">"<xliff:g id="SEPARATOR">=</xliff:g>Bağdat"</item>
    <item msgid="4020105434451091851">"<xliff:g id="SEPARATOR">=</xliff:g>Bahreyn"</item>
    <item msgid="3895868797052686484">"<xliff:g id="SEPARATOR">=</xliff:g>Bakü"</item>
    <item msgid="228001522630057957">"<xliff:g id="SEPARATOR">=</xliff:g>Bangkok"</item>
    <item msgid="5555647809114820537">"<xliff:g id="SEPARATOR">=</xliff:g>Beyrut"</item>
    <item msgid="2960873998178478784">"<xliff:g id="SEPARATOR">=</xliff:g>Kalküta"</item>
    <item msgid="8765555959722950691">"<xliff:g id="SEPARATOR">=</xliff:g>Şam"</item>
    <item msgid="4979709428925196546">"<xliff:g id="SEPARATOR">=</xliff:g>Dakka"</item>
    <item msgid="310419600200885308">"<xliff:g id="SEPARATOR">=</xliff:g>Dubai"</item>
    <item msgid="1203379132329159260">"<xliff:g id="SEPARATOR">=</xliff:g>Gazze"</item>
    <item msgid="2359068282340162319">"<xliff:g id="SEPARATOR">=</xliff:g>El Halil"</item>
    <item msgid="6223396610551759129">"<xliff:g id="SEPARATOR">=</xliff:g>Ho Chi Minh"</item>
    <item msgid="3439764751788710130">"<xliff:g id="SEPARATOR">=</xliff:g>Hong Kong<xliff:g id="PHONETIC">:</xliff:g>"</item>
    <item msgid="8104778702069607166">"<xliff:g id="SEPARATOR">=</xliff:g>İstanbul"</item>
    <item msgid="758800913783999425">"<xliff:g id="SEPARATOR">=</xliff:g>Cakarta"</item>
    <item msgid="8956406398692698126">"<xliff:g id="SEPARATOR">=</xliff:g>Kudüs"</item>
    <item msgid="1664426577433326419">"<xliff:g id="SEPARATOR">=</xliff:g>Kabil"</item>
    <item msgid="7700349511508357396">"<xliff:g id="SEPARATOR">=</xliff:g>Karaçi"</item>
    <item msgid="5273241794521591984">"<xliff:g id="SEPARATOR">=</xliff:g>Katmandu"</item>
    <item msgid="4754850915168634158">"<xliff:g id="SEPARATOR">=</xliff:g>Kuala Lumpur"</item>
    <item msgid="5187849635785055693">"<xliff:g id="SEPARATOR">=</xliff:g>Kuveyt"</item>
    <item msgid="2923385979252179376">"<xliff:g id="SEPARATOR">=</xliff:g>Makau"</item>
    <item msgid="722458682107911739">"<xliff:g id="SEPARATOR">=</xliff:g>Manila"</item>
    <item msgid="6033964325069060422">"<xliff:g id="SEPARATOR">=</xliff:g>Maskat"</item>
    <item msgid="6077458941399984780">"<xliff:g id="SEPARATOR">=</xliff:g>Phnom Penh"</item>
    <item msgid="1245515372520913197">"<xliff:g id="SEPARATOR">=</xliff:g>Pyongyang<xliff:g id="PHONETIC">:</xliff:g>"</item>
    <item msgid="5336632319992664889">"<xliff:g id="SEPARATOR">=</xliff:g>Katar"</item>
    <item msgid="1667243110545095146">"<xliff:g id="SEPARATOR">=</xliff:g>Rangoon"</item>
    <item msgid="4460370766685855731">"<xliff:g id="SEPARATOR">=</xliff:g>Riyad"</item>
    <item msgid="4229224905931739201">"<xliff:g id="SEPARATOR">=</xliff:g>Saygon"</item>
    <item msgid="8705359848250215620">"<xliff:g id="SEPARATOR">=</xliff:g>Seul"</item>
    <item msgid="3814881931186962624">"<xliff:g id="SEPARATOR">=</xliff:g>Şangay<xliff:g id="PHONETIC">:</xliff:g>"</item>
    <item msgid="1422156732794771136">"<xliff:g id="SEPARATOR">=</xliff:g>Singapur"</item>
    <item msgid="8982451946156859368">"<xliff:g id="SEPARATOR">=</xliff:g>Taipei<xliff:g id="PHONETIC">:</xliff:g>"</item>
    <item msgid="5563193560935461106">"<xliff:g id="SEPARATOR">=</xliff:g>Tahran"</item>
    <item msgid="8629402941285674273">"<xliff:g id="SEPARATOR">=</xliff:g>Tel Aviv"</item>
    <item msgid="76330681636547168">"<xliff:g id="SEPARATOR">=</xliff:g>Tokyo<xliff:g id="PHONETIC">:</xliff:g>"</item>
    <item msgid="1705804745888992744">"<xliff:g id="SEPARATOR">=</xliff:g>Ulan Batur"</item>
    <item msgid="2028626988021468640">"<xliff:g id="SEPARATOR">=</xliff:g>Bermuda"</item>
    <item msgid="4527109966513690429">"<xliff:g id="SEPARATOR">=</xliff:g>Canary"</item>
    <item msgid="4886308317040330383">"<xliff:g id="SEPARATOR">=</xliff:g>Cape Verde"</item>
    <item msgid="1003307362164178007">"<xliff:g id="SEPARATOR">=</xliff:g>Reykjavik"</item>
    <item msgid="6742010412815268657">"<xliff:g id="SEPARATOR">=</xliff:g>Stanley"</item>
    <item msgid="5659389449738592757">"<xliff:g id="SEPARATOR">=</xliff:g>Adelaide"</item>
    <item msgid="4567804576346784523">"<xliff:g id="SEPARATOR">=</xliff:g>Brisbane"</item>
    <item msgid="8730590400362815585">"<xliff:g id="SEPARATOR">=</xliff:g>Kanberra"</item>
    <item msgid="6416990927714140153">"<xliff:g id="SEPARATOR">=</xliff:g>Darwin"</item>
    <item msgid="3073969292696516135">"<xliff:g id="SEPARATOR">=</xliff:g>Melbourne"</item>
    <item msgid="1719286228375722176">"<xliff:g id="SEPARATOR">=</xliff:g>New South Wales"</item>
    <item msgid="3663940748056976266">"<xliff:g id="SEPARATOR">=</xliff:g>Perth"</item>
    <item msgid="3383881736858438153">"<xliff:g id="SEPARATOR">=</xliff:g>Queensland"</item>
    <item msgid="971889339240879138">"<xliff:g id="SEPARATOR">=</xliff:g>Sidney"</item>
    <item msgid="5542803438162180311">"<xliff:g id="SEPARATOR">=</xliff:g>Victoria"</item>
    <item msgid="11828841481838883">"<xliff:g id="SEPARATOR">=</xliff:g>Newfoundland"</item>
    <item msgid="1734331918410561807">"<xliff:g id="SEPARATOR">=</xliff:g>Saskatchewan"</item>
    <item msgid="9184412695613864979">"<xliff:g id="SEPARATOR">=</xliff:g>Easter Adası"</item>
    <item msgid="1014282454239014527">"<xliff:g id="SEPARATOR">=</xliff:g>Amsterdam"</item>
    <item msgid="4928363054269791193">"<xliff:g id="SEPARATOR">=</xliff:g>Andorra"</item>
    <item msgid="912290900213826368">"<xliff:g id="SEPARATOR">=</xliff:g>Atina"</item>
    <item msgid="6097000352459209495">"<xliff:g id="SEPARATOR">=</xliff:g>Belfast"</item>
    <item msgid="3285885824311481790">"<xliff:g id="SEPARATOR">=</xliff:g>Belgrad"</item>
    <item msgid="911055049821251982">"<xliff:g id="SEPARATOR">=</xliff:g>Berlin"</item>
    <item msgid="9099244516556291111">"<xliff:g id="SEPARATOR">=</xliff:g>Bratislava"</item>
    <item msgid="158977749726480076">"<xliff:g id="SEPARATOR">=</xliff:g>Brüksel"</item>
    <item msgid="8875102297676173346">"<xliff:g id="SEPARATOR">=</xliff:g>Bükreş"</item>
    <item msgid="804451569472542912">"<xliff:g id="SEPARATOR">=</xliff:g>Budapeşte"</item>
    <item msgid="6827506774445509939">"<xliff:g id="SEPARATOR">=</xliff:g>Chisinau"</item>
    <item msgid="487345893088732797">"<xliff:g id="SEPARATOR">=</xliff:g>Kopenhag"</item>
    <item msgid="7760953471297773537">"<xliff:g id="SEPARATOR">=</xliff:g>Dublin"</item>
    <item msgid="323414429034825249">"<xliff:g id="SEPARATOR">=</xliff:g>Cebelitarık"</item>
    <item msgid="1785566206078328830">"<xliff:g id="SEPARATOR">=</xliff:g>Helsinki"</item>
    <item msgid="5938185647271923359">"<xliff:g id="SEPARATOR">=</xliff:g>Man Adası"</item>
    <item msgid="5974864320735263245">"<xliff:g id="SEPARATOR">=</xliff:g>İstanbul"</item>
    <item msgid="3567775364750772947">"<xliff:g id="SEPARATOR">=</xliff:g>Kiev"</item>
    <item msgid="540344101798867007">"<xliff:g id="SEPARATOR">=</xliff:g>Lizbon"</item>
    <item msgid="5091062403792923657">"<xliff:g id="SEPARATOR">=</xliff:g>Londra"</item>
    <item msgid="7075006205000490364">"<xliff:g id="SEPARATOR">=</xliff:g>Lüksemburg"</item>
    <item msgid="4901781246584739451">"<xliff:g id="SEPARATOR">=</xliff:g>Madrid"</item>
    <item msgid="9047080834315777144">"<xliff:g id="SEPARATOR">=</xliff:g>Malta"</item>
    <item msgid="8200456520732452034">"<xliff:g id="SEPARATOR">=</xliff:g>Minsk"</item>
    <item msgid="5452744619736513383">"<xliff:g id="SEPARATOR">=</xliff:g>Monako"</item>
    <item msgid="3513517408062322298">"<xliff:g id="SEPARATOR">=</xliff:g>Moskova"</item>
    <item msgid="7917103295878081674">"<xliff:g id="SEPARATOR">=</xliff:g>Oslo"</item>
    <item msgid="4245547231693746977">"<xliff:g id="SEPARATOR">=</xliff:g>Paris"</item>
    <item msgid="3778652900196715557">"<xliff:g id="SEPARATOR">=</xliff:g>Prag"</item>
    <item msgid="1827175423974383675">"<xliff:g id="SEPARATOR">=</xliff:g>Riga"</item>
    <item msgid="2095130417232677930">"<xliff:g id="SEPARATOR">=</xliff:g>Roma"</item>
    <item msgid="7631654618289353520">"<xliff:g id="SEPARATOR">=</xliff:g>San Marino"</item>
    <item msgid="7219835179107610398">"<xliff:g id="SEPARATOR">=</xliff:g>Saraybosna"</item>
    <item msgid="7199868165463282240">"<xliff:g id="SEPARATOR">=</xliff:g>Simferopol"</item>
    <item msgid="2786395006682246794">"<xliff:g id="SEPARATOR">=</xliff:g>Üsküp"</item>
    <item msgid="4706927178872100023">"<xliff:g id="SEPARATOR">=</xliff:g>Sofya"</item>
    <item msgid="1982417589953195308">"<xliff:g id="SEPARATOR">=</xliff:g>Stokholm"</item>
    <item msgid="1596083919400921960">"<xliff:g id="SEPARATOR">=</xliff:g>Tallinn"</item>
    <item msgid="3079313598974879114">"<xliff:g id="SEPARATOR">=</xliff:g>Vatikan"</item>
    <item msgid="6516636001856910888">"<xliff:g id="SEPARATOR">=</xliff:g>Viyana"</item>
    <item msgid="6377314532157945456">"<xliff:g id="SEPARATOR">=</xliff:g>Vilnius"</item>
    <item msgid="3427175235616698721">"<xliff:g id="SEPARATOR">=</xliff:g>Varşova"</item>
    <item msgid="8404354243761332922">"<xliff:g id="SEPARATOR">=</xliff:g>Zagreb"</item>
    <item msgid="1457280242717152391">"<xliff:g id="SEPARATOR">=</xliff:g>Zürih"</item>
    <item msgid="1065940089741359291">"<xliff:g id="SEPARATOR">=</xliff:g>Antananarivo"</item>
    <item msgid="5176181880014090003">"<xliff:g id="SEPARATOR">=</xliff:g>Maldivler"</item>
    <item msgid="8281854645557426433">"<xliff:g id="SEPARATOR">=</xliff:g>Mauritius Adası"</item>
    <item msgid="2686249517389816420">"<xliff:g id="SEPARATOR">=</xliff:g>Auckland"</item>
    <item msgid="279925671775807392">"<xliff:g id="SEPARATOR">=</xliff:g>Fiji"</item>
    <item msgid="7971492669765264840">"<xliff:g id="SEPARATOR">=</xliff:g>Guam"</item>
    <item msgid="889371273355762733">"<xliff:g id="SEPARATOR">=</xliff:g>Honolulu"</item>
    <item msgid="5516500578074269817">"<xliff:g id="SEPARATOR">=</xliff:g>Kiritimati"</item>
    <item msgid="2740704911915073056">"<xliff:g id="SEPARATOR">=</xliff:g>Noumea"</item>
    <item msgid="8732832728949672807">"<xliff:g id="SEPARATOR">=</xliff:g>Samoa"</item>
    <item msgid="6489500698846864993">"<xliff:g id="SEPARATOR">=</xliff:g>Tahiti"</item>
    <item msgid="3983121625709442324">"<xliff:g id="SEPARATOR">=</xliff:g>Antigua"</item>
    <item msgid="2650510570709806322">"<xliff:g id="SEPARATOR">=</xliff:g>Austin"</item>
    <item msgid="5257283506227357911">"<xliff:g id="SEPARATOR">=</xliff:g>Boston"</item>
    <item msgid="6326368958641850267">"<xliff:g id="SEPARATOR">=</xliff:g>Calgary"</item>
    <item msgid="8830116365016232583">"<xliff:g id="SEPARATOR">=</xliff:g>Columbus"</item>
    <item msgid="6986556538341883811">"<xliff:g id="SEPARATOR">=</xliff:g>Dallas"</item>
    <item msgid="836479352500251902">"<xliff:g id="SEPARATOR">=</xliff:g>Knoxville"</item>
    <item msgid="8495291458467378851">"<xliff:g id="SEPARATOR">=</xliff:g>Memphis"</item>
    <item msgid="2788807207554683122">"<xliff:g id="SEPARATOR">=</xliff:g>Miami"</item>
    <item msgid="3984640407077208471">"<xliff:g id="SEPARATOR">=</xliff:g>Minneapolis"</item>
    <item msgid="6997305266329324161">"<xliff:g id="SEPARATOR">=</xliff:g>Ottawa"</item>
    <item msgid="5191741145278683016">"<xliff:g id="SEPARATOR">=</xliff:g>Philadelphia"</item>
    <item msgid="5898032730733441936">"<xliff:g id="SEPARATOR">=</xliff:g>Portland"</item>
    <item msgid="9070160716002203069">"<xliff:g id="SEPARATOR">=</xliff:g>San Diego"</item>
    <item msgid="1829944133410079040">"<xliff:g id="SEPARATOR">=</xliff:g>San Francisco"</item>
    <item msgid="8407905318529692654">"<xliff:g id="SEPARATOR">=</xliff:g>Salt Lake City"</item>
    <item msgid="3091392589347990898">"<xliff:g id="SEPARATOR">=</xliff:g>San Jose"</item>
    <item msgid="7080627414383807284">"<xliff:g id="SEPARATOR">=</xliff:g>San Salvador"</item>
    <item msgid="3430371213266252049">"<xliff:g id="SEPARATOR">=</xliff:g>Seattle"</item>
    <item msgid="9177491393818757071">"<xliff:g id="SEPARATOR">=</xliff:g>St. Louis"</item>
    <item msgid="6234359686676312837">"<xliff:g id="SEPARATOR">=</xliff:g>Washington D.C."</item>
    <item msgid="4325057056005132331">"<xliff:g id="SEPARATOR">=</xliff:g>Houston"</item>
    <item msgid="38148255938075867">"<xliff:g id="SEPARATOR">=</xliff:g>San Antonio"</item>
    <item msgid="3601481860893666763">"<xliff:g id="SEPARATOR">=</xliff:g>Jacksonville"</item>
    <item msgid="3987471437354665534">"<xliff:g id="SEPARATOR">=</xliff:g>Baltimore"</item>
    <item msgid="3389674262267006887">"<xliff:g id="SEPARATOR">=</xliff:g>Nashville"</item>
    <item msgid="7521690366448637309">"<xliff:g id="SEPARATOR">=</xliff:g>Milwaukee"</item>
    <item msgid="2231069593975740859">"<xliff:g id="SEPARATOR">=</xliff:g>Oklahoma City"</item>
    <item msgid="1970008262236914770">"<xliff:g id="SEPARATOR">=</xliff:g>Las Vegas"</item>
    <item msgid="7113811028304266017">"<xliff:g id="SEPARATOR">=</xliff:g>Albuquerque"</item>
    <item msgid="6481469458896644678">"<xliff:g id="SEPARATOR">=</xliff:g>Tucson"</item>
    <item msgid="5970857542995467466">"<xliff:g id="SEPARATOR">=</xliff:g>Sacramento"</item>
    <item msgid="1999267306329214429">"<xliff:g id="SEPARATOR">=</xliff:g>Atlanta"</item>
    <item msgid="8761847787537443648">"<xliff:g id="SEPARATOR">=</xliff:g>Cleveland"</item>
    <item msgid="2987455647692324208">"<xliff:g id="SEPARATOR">=</xliff:g>New Orleans"</item>
    <item msgid="8104109426412705845">"<xliff:g id="SEPARATOR">=</xliff:g>Tampa"</item>
    <item msgid="1410067233842240795">"<xliff:g id="SEPARATOR">=</xliff:g>Pittsburgh"</item>
    <item msgid="3339955740367374442">"<xliff:g id="SEPARATOR">=</xliff:g>Cincinnati"</item>
    <item msgid="6091407424772799978">"<xliff:g id="SEPARATOR">=</xliff:g>Mountain View"</item>
    <item msgid="150299708499753555">"<xliff:g id="SEPARATOR">=</xliff:g>Reno"</item>
    <item msgid="9155068631060038769">"<xliff:g id="SEPARATOR">=</xliff:g>Black Rock City"</item>
    <item msgid="8498761319928979900">"<xliff:g id="SEPARATOR">=</xliff:g>Doha"</item>
    <item msgid="5327010922199714808">"<xliff:g id="SEPARATOR">=</xliff:g>Pekin<xliff:g id="PHONETIC">:</xliff:g>"</item>
    <item msgid="8605970953750147428">"<xliff:g id="SEPARATOR">=</xliff:g>Mumbai"</item>
    <item msgid="6668274273067049125">"<xliff:g id="SEPARATOR">=</xliff:g>Delhi"</item>
    <item msgid="7199039603593847813">"<xliff:g id="SEPARATOR">=</xliff:g>Osaka<xliff:g id="PHONETIC">:</xliff:g>"</item>
    <item msgid="9011026093638055579">"<xliff:g id="SEPARATOR">=</xliff:g>Lahore"</item>
    <item msgid="1448378291805481500">"<xliff:g id="SEPARATOR">=</xliff:g>Sana\'a"</item>
    <item msgid="5233119846682408301">"<xliff:g id="SEPARATOR">=</xliff:g>Barcelona"</item>
    <item msgid="9146746514265554721">"<xliff:g id="SEPARATOR">=</xliff:g>Münih"</item>
    <item msgid="157866084892734979">"<xliff:g id="SEPARATOR">=</xliff:g>Milan"</item>
    <item msgid="2787346322341414963">"<xliff:g id="SEPARATOR">=</xliff:g>Frankfurt"</item>
    <item msgid="8407511504088696581">"<xliff:g id="SEPARATOR">=</xliff:g>Hanoi"</item>
    <item msgid="5184417944073499453">"<xliff:g id="SEPARATOR">=</xliff:g>Ankara"</item>
    <item msgid="4028784954452197920">"B<xliff:g id="SEPARATOR">=</xliff:g>Bangalore"</item>
    <item msgid="190152483600862776">"<xliff:g id="SEPARATOR">=</xliff:g>Brasília"</item>
    <item msgid="8009516135735104388">"<xliff:g id="SEPARATOR">=</xliff:g>Cape Town"</item>
    <item msgid="6057191797622953016">"<xliff:g id="SEPARATOR">=</xliff:g>İslamabat"</item>
    <item msgid="2702029416591153210">"<xliff:g id="SEPARATOR">=</xliff:g>Rio de Janeiro"</item>
    <item msgid="1753927312634708098">"<xliff:g id="SEPARATOR">=</xliff:g>Ann Arbor"</item>
    <item msgid="4225721108475278979">"<xliff:g id="SEPARATOR">=</xliff:g>Boulder"</item>
    <item msgid="6393177386755796069">"<xliff:g id="SEPARATOR">=</xliff:g>Cambridge"</item>
    <item msgid="759409010285366934">"<xliff:g id="SEPARATOR">=</xliff:g>Kirkland"</item>
    <item msgid="6308007059287569663">"<xliff:g id="SEPARATOR">=</xliff:g>Madison"</item>
    <item msgid="2077617905582224600">"<xliff:g id="SEPARATOR">=</xliff:g>Guangzhou<xliff:g id="PHONETIC">:</xliff:g>"</item>
    <item msgid="1185109514180068650">"<xliff:g id="SEPARATOR">=</xliff:g>Haydarabat"</item>
    <item msgid="3032295682584784261">"<xliff:g id="SEPARATOR">=</xliff:g>Reston"</item>
    <item msgid="7722837296297332268">"<xliff:g id="SEPARATOR">=</xliff:g>Belo Horizonte"</item>
    <item msgid="3593516299122577780">"<xliff:g id="SEPARATOR">=</xliff:g>Santiago"</item>
    <item msgid="2293331653589266583">"<xliff:g id="SEPARATOR">=</xliff:g>Monrovia"</item>
    <item msgid="7899128359620301710">"<xliff:g id="SEPARATOR">=</xliff:g>Colombo"</item>
    <item msgid="5294489752262543829">"<xliff:g id="SEPARATOR">=</xliff:g>Chihuahua"</item>
    <item msgid="8066356061184206341">"<xliff:g id="SEPARATOR">=</xliff:g>Salvador"</item>
    <item msgid="4806867741334453982">"<xliff:g id="SEPARATOR">=</xliff:g>Gurgaon"</item>
    <item msgid="2585780177649876827">"<xliff:g id="SEPARATOR">=</xliff:g>Manchester"</item>
    <item msgid="234104953526248139">"<xliff:g id="SEPARATOR">=</xliff:g>Kyiv"</item>
    <item msgid="5245429461217350012">"<xliff:g id="SEPARATOR">=</xliff:g>St. Petersburg"</item>
    <item msgid="6738531308006017215">"<xliff:g id="SEPARATOR">=</xliff:g>Kraków"</item>
    <item msgid="8972702613339139467">"<xliff:g id="SEPARATOR">=</xliff:g>Wroclaw"</item>
    <item msgid="187278924459096566">"<xliff:g id="SEPARATOR">=</xliff:g>Hamburg"</item>
    <item msgid="6173267862207394917">"<xliff:g id="SEPARATOR">=</xliff:g>Oulu"</item>
    <item msgid="5639324478037405990">"<xliff:g id="SEPARATOR">=</xliff:g>Hayfa"</item>
    <item msgid="3157180661352354058">"<xliff:g id="SEPARATOR">=</xliff:g>San Juan"</item>
    <item msgid="6995939579417282715">"<xliff:g id="SEPARATOR">=</xliff:g>Tegucigalpa"</item>
    <item msgid="1641840677391275004">"<xliff:g id="SEPARATOR">=</xliff:g>Paramaribo"</item>
    <item msgid="7317049454800260290">"<xliff:g id="SEPARATOR">=</xliff:g>Quito"</item>
    <item msgid="4524380876433343244">"<xliff:g id="SEPARATOR">=</xliff:g>Ljubljana"</item>
>>>>>>> 8ea254a8
  </string-array>
</resources><|MERGE_RESOLUTION|>--- conflicted
+++ resolved
@@ -18,308 +18,6 @@
 <resources xmlns:android="http://schemas.android.com/apk/res/android"
     xmlns:xliff="urn:oasis:names:tc:xliff:document:1.2">
   <string-array name="cities_names">
-<<<<<<< HEAD
-    <item msgid="2528360178629244616">"Abidjan"</item>
-    <item msgid="6944239639314079002">"Accra"</item>
-    <item msgid="1882840263263451068">"Addis Ababa"</item>
-    <item msgid="1028929145486670248">"Cezayir"</item>
-    <item msgid="3701057587584676092">"Blantyre"</item>
-    <item msgid="2886322632268247117">"Brazzaville"</item>
-    <item msgid="6897570881968822043">"Kahire"</item>
-    <item msgid="267605539096913498">"Kazablanka"</item>
-    <item msgid="4211664465580587414">"Conakry"</item>
-    <item msgid="4541602834272820641">"Dakar"</item>
-    <item msgid="8465732069409300950">"Darüsselam"</item>
-    <item msgid="6622510954516549116">"Cibuti"</item>
-    <item msgid="2276489800209768303">"Freetown"</item>
-    <item msgid="1240576997711861023">"Gaborone"</item>
-    <item msgid="5349334209171364385">"Harare"</item>
-    <item msgid="6113191477690557327">"Johannesburg"</item>
-    <item msgid="927428576674822400">"Kampala"</item>
-    <item msgid="4026832076115235469">"Hartum"</item>
-    <item msgid="5410782788724286381">"Kigali"</item>
-    <item msgid="7732811111504353705">"Kinşasa"</item>
-    <item msgid="932809008471125011">"Lagos"</item>
-    <item msgid="2795948760365855772">"Maseru"</item>
-    <item msgid="6464910812969504493">"Mogadishu"</item>
-    <item msgid="4620365036488328944">"Nairobi"</item>
-    <item msgid="4196652835056468390">"São Tomé"</item>
-    <item msgid="2002053268354813523">"Timbuktu"</item>
-    <item msgid="6789355206260535774">"Trablus"</item>
-    <item msgid="1662913445892282208">"Tunus"</item>
-    <item msgid="1958350526592385504">"Anchorage"</item>
-    <item msgid="4530964415403549431">"Mendoza"</item>
-    <item msgid="5519841965499989640">"Aruba"</item>
-    <item msgid="3619641653330712167">"Asunción"</item>
-    <item msgid="1807527094848372100">"Barbados"</item>
-    <item msgid="7833099001850188721">"Beliz"</item>
-    <item msgid="5063415446546412441">"Bogotá"</item>
-    <item msgid="2839227656429500365">"Buenos Aires"</item>
-    <item msgid="1133762043888408997">"Cancun"</item>
-    <item msgid="5326063045518438386">"Caracas"</item>
-    <item msgid="889935230113732517">"Kayman"</item>
-    <item msgid="3444477982230350362">"Chicago"</item>
-    <item msgid="610305270095390771">"Kosta Rika"</item>
-    <item msgid="4297448531030514920">"Curaçao"</item>
-    <item msgid="1819003821428989864">"Dawson Creek"</item>
-    <item msgid="4753714764113170675">"Denver"</item>
-    <item msgid="2279315094917045244">"Detroit"</item>
-    <item msgid="1330228105893462956">"Dominika"</item>
-    <item msgid="3303245425281858320">"Edmonton"</item>
-    <item msgid="6102675683216802960">"El Salvador"</item>
-    <item msgid="7404823948632138334">"Fortaleza"</item>
-    <item msgid="5295234178172153733">"Grand Turk"</item>
-    <item msgid="3015155377774814857">"Grenada"</item>
-    <item msgid="5124228611616346914">"Guatemala"</item>
-    <item msgid="890870630819396468">"Guyana"</item>
-    <item msgid="7195964234494402331">"Halifax"</item>
-    <item msgid="4983877234758737190">"Havana"</item>
-    <item msgid="2738888001225341531">"Indianapolis"</item>
-    <item msgid="5335614190119698790">"Knox"</item>
-    <item msgid="9056292535030679310">"Marengo"</item>
-    <item msgid="1049051761793330471">"Petersburg"</item>
-    <item msgid="4086392912705989429">"Tell City"</item>
-    <item msgid="4953356468739912331">"Vevay"</item>
-    <item msgid="879918079035739958">"Vincennes"</item>
-    <item msgid="620064188588916047">"Winamac"</item>
-    <item msgid="1743310759320576964">"Kingston"</item>
-    <item msgid="5836540468054579646">"Nuestra Señora de La Paz"</item>
-    <item msgid="9111190480556180457">"Lima"</item>
-    <item msgid="3849323884810644665">"Los Angeles"</item>
-    <item msgid="9186705637161264387">"Louisville"</item>
-    <item msgid="6045939557161114820">"Managua"</item>
-    <item msgid="3688923880208568496">"Martinique"</item>
-    <item msgid="3124245926616896140">"Mendoza"</item>
-    <item msgid="8264013691437690644">"Metlakatla"</item>
-    <item msgid="3242307788223843671">"Mexico City"</item>
-    <item msgid="3904210242491724008">"Monterrey"</item>
-    <item msgid="2049700402307558992">"Montevideo"</item>
-    <item msgid="6972371385309297826">"Montreal"</item>
-    <item msgid="1121150121639680484">"Nassau"</item>
-    <item msgid="8783518093470040300">"İstanbul"</item>
-    <item msgid="8685565479120721681">"Beulah"</item>
-    <item msgid="6854366494939955818">"Merkez"</item>
-    <item msgid="7325195282520040665">"New Salem"</item>
-    <item msgid="3368872340258580668">"Panama"</item>
-    <item msgid="58921303248631494">"Phoenix"</item>
-    <item msgid="6678389014419621494">"Port of Spain"</item>
-    <item msgid="5255184875289196899">"Port-au-Prince"</item>
-    <item msgid="7039428977566254389">"Porto Riko"</item>
-    <item msgid="1577859671465557300">"Santo Domingo"</item>
-    <item msgid="3956700126827381905">"São Paulo"</item>
-    <item msgid="3851056559336304908">"St Johns"</item>
-    <item msgid="7620601490016157459">"St. Kitts"</item>
-    <item msgid="256494147725561888">"St. Lucia"</item>
-    <item msgid="9065982618380084594">"St. Thomas"</item>
-    <item msgid="7424657189317481507">"Tijuana"</item>
-    <item msgid="7378768724772963031">"Toronto"</item>
-    <item msgid="2880175928020421322">"Vancouver"</item>
-    <item msgid="8906495585877998744">"Winnipeg"</item>
-    <item msgid="8681645071790623069">"Güney Kutbu"</item>
-    <item msgid="9066834921549182064">"Longyearbyen"</item>
-    <item msgid="4656709932014204632">"Alma ata"</item>
-    <item msgid="2173021164159165084">"Amman"</item>
-    <item msgid="5365315490101319010">"Anadyr"</item>
-    <item msgid="2203136550754775298">"Aktau"</item>
-    <item msgid="6373057865921966096">"Bağdat"</item>
-    <item msgid="7705451629446449789">"Bahreyn"</item>
-    <item msgid="2201480850069597815">"Bakü"</item>
-    <item msgid="424770109352500733">"Bangkok"</item>
-    <item msgid="5329081174177673828">"Beyrut"</item>
-    <item msgid="7187135889522860058">"Kalküta"</item>
-    <item msgid="8261312970920594511">"Şam"</item>
-    <item msgid="6050005781178769107">"Dakka"</item>
-    <item msgid="846831973484498790">"Dubai"</item>
-    <item msgid="6320380511060318660">"Gazze"</item>
-    <item msgid="138195076135095830">"El Halil"</item>
-    <item msgid="2792857260329757927">"Ho Chi Minh"</item>
-    <item msgid="2753915200056183217">"Hong Kong"</item>
-    <item msgid="6375713877627922624">"İstanbul"</item>
-    <item msgid="164857852656167029">"Cakarta"</item>
-    <item msgid="514551483895638508">"Kudüs"</item>
-    <item msgid="7852405794661778785">"Kabil"</item>
-    <item msgid="2733033767438957766">"Karaçi"</item>
-    <item msgid="5644311217186397680">"Katmandu"</item>
-    <item msgid="1242216853434928489">"Kuala Lumpur"</item>
-    <item msgid="4933780769758115782">"Kuveyt"</item>
-    <item msgid="6882764635090995312">"Makau"</item>
-    <item msgid="3986352476396048104">"Manila"</item>
-    <item msgid="7941758124259560958">"Muscat"</item>
-    <item msgid="2671480270494284192">"Phnom Penh"</item>
-    <item msgid="3585358766120768888">"Pyongyang"</item>
-    <item msgid="282733287703161268">"Katar"</item>
-    <item msgid="8551825553277677949">"Rangoon"</item>
-    <item msgid="3510541723342902050">"Riyad"</item>
-    <item msgid="7301933049899867383">"Saygon"</item>
-    <item msgid="2859585838402694009">"Seul"</item>
-    <item msgid="33498601045535875">"Şangay"</item>
-    <item msgid="8274790879257759399">"Singapur"</item>
-    <item msgid="4185891512451859606">"Taipei"</item>
-    <item msgid="8272983787037437358">"Tahran"</item>
-    <item msgid="7548402686482506151">"Tel Aviv"</item>
-    <item msgid="6921751833980197720">"Tokyo"</item>
-    <item msgid="59728156515393986">"Ulan Batur"</item>
-    <item msgid="701446121859732513">"Bermuda"</item>
-    <item msgid="6874435045145230527">"Canary"</item>
-    <item msgid="1975124795172898686">"Cape Verde"</item>
-    <item msgid="5405194758503124447">"Reykjavik"</item>
-    <item msgid="4841506971765063373">"Stanley"</item>
-    <item msgid="3192252088299410199">"Adelaide"</item>
-    <item msgid="4515440099016150233">"Brisbane"</item>
-    <item msgid="1603342478771190398">"Kanberra"</item>
-    <item msgid="7369443573793537977">"Darwin"</item>
-    <item msgid="6038622967693853356">"Melbourne"</item>
-    <item msgid="5987600941235656656">"New South Wales"</item>
-    <item msgid="8993222367897103441">"Perth"</item>
-    <item msgid="2331172541371685437">"Queensland"</item>
-    <item msgid="2150912736505182699">"Sidney"</item>
-    <item msgid="8097029759143077179">"Victoria"</item>
-    <item msgid="2175264082469352441">"Newfoundland"</item>
-    <item msgid="5299806709792658953">"Saskatchewan"</item>
-    <item msgid="2742335625880576228">"Easter Adası"</item>
-    <item msgid="3401105135843706855">"Amsterdam"</item>
-    <item msgid="7408055867187369479">"Andorra"</item>
-    <item msgid="7714099594043232998">"Atina"</item>
-    <item msgid="7588965073415041593">"Belfast"</item>
-    <item msgid="8982755519728730268">"Belgrad"</item>
-    <item msgid="5820954942905597949">"Berlin"</item>
-    <item msgid="7624062157455799880">"Bratislava"</item>
-    <item msgid="6138895798733335888">"Brüksel"</item>
-    <item msgid="8836227282219002613">"Bükreş"</item>
-    <item msgid="8868098210480147802">"Budapeşte"</item>
-    <item msgid="114329374155996860">"Chisinau"</item>
-    <item msgid="6487487167873723374">"Kopenhag"</item>
-    <item msgid="5264002034116955880">"Dublin"</item>
-    <item msgid="7950073703814432186">"Cebelitarık"</item>
-    <item msgid="4616641627708493425">"Helsinki"</item>
-    <item msgid="212359461403262711">"Man Adası"</item>
-    <item msgid="4245799496293578703">"İstanbul"</item>
-    <item msgid="4477669700025211678">"Kiev"</item>
-    <item msgid="7233802930588725294">"Lizbon"</item>
-    <item msgid="7186725202454661926">"Londra"</item>
-    <item msgid="5298853578615697920">"Lüksemburg"</item>
-    <item msgid="3107227222663823852">"Madrid"</item>
-    <item msgid="6409612387432198642">"Malta"</item>
-    <item msgid="6955558182074785338">"Minsk"</item>
-    <item msgid="6228242074512253552">"Monako"</item>
-    <item msgid="6544575681565409774">"Moskova"</item>
-    <item msgid="3976815367069730505">"Oslo"</item>
-    <item msgid="2469420333993086275">"Paris"</item>
-    <item msgid="7485656867179996639">"Prag"</item>
-    <item msgid="988513162091270543">"Riga"</item>
-    <item msgid="3998650297514954079">"Roma"</item>
-    <item msgid="1732427206709814080">"San Marino"</item>
-    <item msgid="2794131568674225119">"Saraybosna"</item>
-    <item msgid="2400301040855226066">"Simferopol"</item>
-    <item msgid="9186733542818983602">"Üsküp"</item>
-    <item msgid="1586570243468059398">"Sofya"</item>
-    <item msgid="564898083230872572">"Stockholm"</item>
-    <item msgid="8462542989781385012">"Tallinn"</item>
-    <item msgid="6709788967440613264">"Vatikan"</item>
-    <item msgid="8251863344440905549">"Viyana"</item>
-    <item msgid="3257947331297603891">"Vilnius"</item>
-    <item msgid="2305299694079344212">"Varşova"</item>
-    <item msgid="4469591142000997702">"Zagrep"</item>
-    <item msgid="3827805692447432666">"Zürih"</item>
-    <item msgid="7710293346890852314">"Antananarivo"</item>
-    <item msgid="8675463358261691187">"Maldivler"</item>
-    <item msgid="8258461076442136172">"Mauritius Adası"</item>
-    <item msgid="3150318624617990367">"Auckland"</item>
-    <item msgid="8427795435830682122">"Fiji"</item>
-    <item msgid="1158779814198631169">"Guam"</item>
-    <item msgid="5893704879373137457">"Honolulu"</item>
-    <item msgid="1770338947698194275">"Kiritimati"</item>
-    <item msgid="3115018823853432422">"Noumea"</item>
-    <item msgid="8930848797035435014">"Samoa"</item>
-    <item msgid="5520094948583238358">"Tahiti"</item>
-    <item msgid="7301905385854586936">"Antigua"</item>
-    <item msgid="8984152310253274404">"Austin"</item>
-    <item msgid="6874533703004710145">"Boston"</item>
-    <item msgid="7432962958322057136">"Calgary"</item>
-    <item msgid="8096684279604140978">"Columbus"</item>
-    <item msgid="936901718255724986">"Dallas"</item>
-    <item msgid="4015131634823666245">"Knoxville"</item>
-    <item msgid="3978413466663710403">"Memphis"</item>
-    <item msgid="5023838008354228529">"Miami"</item>
-    <item msgid="7182213480667543511">"Minneapolis"</item>
-    <item msgid="869023139270244552">"Ottawa"</item>
-    <item msgid="8138869957811168440">"Philadelphia"</item>
-    <item msgid="1752278495028380978">"Portland"</item>
-    <item msgid="8972733979389600134">"San Diego"</item>
-    <item msgid="304925930860094332">"San Francisco"</item>
-    <item msgid="1092295421727954508">"Salt Lake City"</item>
-    <item msgid="2861495155508879945">"San Jose"</item>
-    <item msgid="6951841899277574144">"San Salvador"</item>
-    <item msgid="4063054959106860389">"Seattle"</item>
-    <item msgid="4985936045757148312">"St. Louis"</item>
-    <item msgid="2498001791404810614">"Washington D.C."</item>
-    <item msgid="6490744399654978915">"Houston"</item>
-    <item msgid="5461172996986211872">"San Antonio"</item>
-    <item msgid="7955879665647778362">"Jacksonville"</item>
-    <item msgid="7274737959786806118">"Baltimore"</item>
-    <item msgid="5440109692257991959">"Nashville"</item>
-    <item msgid="2580598303029580540">"Milwaukee"</item>
-    <item msgid="5778397064882342884">"Oklahoma City"</item>
-    <item msgid="60834900460576333">"Las Vegas"</item>
-    <item msgid="1242224546028941695">"Albuquerque"</item>
-    <item msgid="2108508912885156322">"Tucson"</item>
-    <item msgid="2736505692163909286">"Sacramento"</item>
-    <item msgid="4244292537769840523">"Atlanta"</item>
-    <item msgid="1458420523389537755">"Cleveland"</item>
-    <item msgid="6576927115185043547">"New Orleans"</item>
-    <item msgid="2723274638984844697">"Tampa"</item>
-    <item msgid="1176352970801801624">"Pittsburgh"</item>
-    <item msgid="5624802871949256105">"Cincinnati"</item>
-    <item msgid="527393217276418005">"Mountain View"</item>
-    <item msgid="1744025839066009857">"Reno"</item>
-    <item msgid="6276904698731697502">"Black Rock City"</item>
-    <item msgid="2844451059935789778">"Doha"</item>
-    <item msgid="4108653157206192019">"Pekin"</item>
-    <item msgid="6115360044399896579">"Mumbai"</item>
-    <item msgid="7140676596549732117">"Delhi"</item>
-    <item msgid="1236127343975476693">"Osaka"</item>
-    <item msgid="6470041111418276646">"Lahor"</item>
-    <item msgid="5672665774945554582">"Sana\'a"</item>
-    <item msgid="4227294244388933650">"Barselona"</item>
-    <item msgid="2404605478532633099">"Münih"</item>
-    <item msgid="2402973841037462176">"Milano"</item>
-    <item msgid="1658609023659261743">"Frankfurt"</item>
-    <item msgid="4214691757607136548">"Hanoi"</item>
-    <item msgid="484506613000693635">"Ankara"</item>
-    <item msgid="1958807113380596945">"Bangalore"</item>
-    <item msgid="2258411542499008700">"Brasília"</item>
-    <item msgid="770086263560182220">"Cape Town"</item>
-    <item msgid="5936333722350504953">"İslamabad"</item>
-    <item msgid="3631805761163219329">"Rio de Janeiro"</item>
-    <item msgid="6544644866501929714">"Ann Arbor"</item>
-    <item msgid="8675519768651745334">"Boulder"</item>
-    <item msgid="7006632817384692182">"Cambridge"</item>
-    <item msgid="7233704593042272414">"Kirkland"</item>
-    <item msgid="717352875658559544">"Madison"</item>
-    <item msgid="3567009426051313507">"Guangzhou"</item>
-    <item msgid="2738289235744819761">"Haydarabat"</item>
-    <item msgid="35629823970779893">"Reston"</item>
-    <item msgid="2620375619174484543">"Belo Horizonte"</item>
-    <item msgid="3949247113051549869">"Santiago"</item>
-    <item msgid="3583568170097050810">"Monrovia"</item>
-    <item msgid="4337041465665825381">"Kolombo"</item>
-    <item msgid="2758533074887258174">"Chihuahua"</item>
-    <item msgid="3904262821019008829">"Salvador"</item>
-    <item msgid="7335556305222315705">"Gurgaon"</item>
-    <item msgid="8092021218913879570">"Manchester"</item>
-    <item msgid="3262376108426000449">"Kyiv"</item>
-    <item msgid="1321450515191695851">"St. Petersburg"</item>
-    <item msgid="5152144018647717853">"Kraków"</item>
-    <item msgid="3995511368799031783">"Wroclaw"</item>
-    <item msgid="7251862005498390469">"Hamburg"</item>
-    <item msgid="4403899516544001462">"Oulu"</item>
-    <item msgid="8378499650951313108">"Hayfa"</item>
-    <item msgid="7504732361387330116">"San Juan"</item>
-    <item msgid="8613864994547669100">"Tegucigalpa"</item>
-    <item msgid="7087691675228926801">"Paramaribo"</item>
-    <item msgid="478384295484578701">"Quito"</item>
-    <item msgid="4517870253399384206">"Ljubljana"</item>
-=======
     <item msgid="4653806289288974388">"<xliff:g id="SEPARATOR">=</xliff:g>Abican"</item>
     <item msgid="4864167603178202155">"<xliff:g id="SEPARATOR">=</xliff:g>Akra"</item>
     <item msgid="6478898553803167749">"<xliff:g id="SEPARATOR">=</xliff:g>Addis Ababa"</item>
@@ -620,6 +318,5 @@
     <item msgid="1641840677391275004">"<xliff:g id="SEPARATOR">=</xliff:g>Paramaribo"</item>
     <item msgid="7317049454800260290">"<xliff:g id="SEPARATOR">=</xliff:g>Quito"</item>
     <item msgid="4524380876433343244">"<xliff:g id="SEPARATOR">=</xliff:g>Ljubljana"</item>
->>>>>>> 8ea254a8
   </string-array>
 </resources>