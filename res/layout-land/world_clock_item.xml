<?xml version="1.0" encoding="utf-8"?>
<!-- Copyright (C) 2014 The Android Open Source Project

     Licensed under the Apache License, Version 2.0 (the "License");
     you may not use this file except in compliance with the License.
     You may obtain a copy of the License at

          http://www.apache.org/licenses/LICENSE-2.0

     Unless required by applicable law or agreed to in writing, software
     distributed under the License is distributed on an "AS IS" BASIS,
     WITHOUT WARRANTIES OR CONDITIONS OF ANY KIND, either express or implied.
     See the License for the specific language governing permissions and
     limitations under the License.
-->
<LinearLayout
    xmlns:android="http://schemas.android.com/apk/res/android"
    android:layout_width="match_parent"
<<<<<<< HEAD
    android:layout_height="wrap_content"
    android:layout_gravity="center_horizontal"
    android:gravity="center_horizontal"
    android:orientation="vertical">
=======
    android:layout_height="match_parent"
    android:orientation="horizontal">
>>>>>>> 25ca01b0

    <LinearLayout
        android:layout_width="0dp"
        android:layout_height="match_parent"
        android:layout_gravity="center_horizontal"
        android:layout_weight="8"
        android:gravity="center_horizontal"
        android:orientation="vertical">

        <FrameLayout
            android:layout_width="match_parent"
            android:layout_height="wrap_content">

            <TextClock
                android:id="@+id/digital_clock"
                android:layout_width="match_parent"
                android:layout_height="wrap_content"
                android:layout_gravity="center"
                android:fontFamily="sans-serif-thin"
                android:gravity="center"
                android:includeFontPadding="false"
                android:textColor="@color/clock_white"
                android:textSize="@dimen/world_clock_digital_font_size" />

            <com.android.deskclock.AnalogClock
                android:id="@+id/analog_clock"
                android:layout_width="@dimen/world_clock_analog_size"
                android:layout_height="@dimen/world_clock_analog_size"
                android:layout_gravity="center_horizontal"
                android:layout_marginBottom="@dimen/bottom_text_spacing_analog_small"
                android:dial="@drawable/clock_analog_dial_mipmap"
                android:gravity="center"
                android:hand_hour="@drawable/clock_analog_hour_mipmap"
                android:hand_minute="@drawable/clock_analog_minute_mipmap" />

        </FrameLayout>

        <LinearLayout
            android:layout_width="wrap_content"
            android:layout_height="wrap_content"
            android:gravity="center">

            <FrameLayout
                android:layout_width="0dp"
                android:layout_height="wrap_content"
                android:layout_weight="1">

                <TextView
                    android:id="@+id/city_name"
                    android:layout_width="wrap_content"
                    android:layout_height="wrap_content"
                    android:ellipsize="end"
                    android:singleLine="true"
                    android:textAppearance="@style/PrimaryLabelTextAppearance" />

            </FrameLayout>

            <TextView
                android:id="@+id/city_day"
                android:layout_width="wrap_content"
                android:layout_height="wrap_content"
                android:layout_marginStart="@dimen/style_label_space"
                android:ellipsize="none"
                android:singleLine="true"
                android:textAppearance="@style/SecondaryLabelTextAppearance" />

        </LinearLayout>

    </LinearLayout>

    <!-- Right gutter. -->
    <Space
        android:layout_width="0dp"
        android:layout_height="match_parent"
        android:layout_weight="1" />

</LinearLayout><|MERGE_RESOLUTION|>--- conflicted
+++ resolved
@@ -16,15 +16,8 @@
 <LinearLayout
     xmlns:android="http://schemas.android.com/apk/res/android"
     android:layout_width="match_parent"
-<<<<<<< HEAD
     android:layout_height="wrap_content"
-    android:layout_gravity="center_horizontal"
-    android:gravity="center_horizontal"
-    android:orientation="vertical">
-=======
-    android:layout_height="match_parent"
     android:orientation="horizontal">
->>>>>>> 25ca01b0
 
     <LinearLayout
         android:layout_width="0dp"
