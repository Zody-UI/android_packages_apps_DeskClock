--- conflicted
+++ resolved
@@ -48,16 +48,20 @@
     <string name="alarm_missed_title" msgid="3828345099754063392">"Пропущений сигнал"</string>
     <string name="alarm_missed_text" msgid="6585658367289194023">"<xliff:g id="ALARM_TIME">%s</xliff:g> – <xliff:g id="ALARM_LABEL">%s</xliff:g>"</string>
     <string name="alarm_alert_snoozed_text" msgid="7064642998528766113">"Відкладено"</string>
-  <plurals name="alarm_alert_snooze_duration">
-    <item quantity="one" msgid="9092917312369131464">"1 хв"</item>
-    <item quantity="other" msgid="6731274475422132958">"<xliff:g id="NUMBER">%d</xliff:g> хв"</item>
-  </plurals>
+    <plurals name="alarm_alert_snooze_duration" formatted="false" msgid="7844300009062867865">
+      <item quantity="one"><xliff:g id="NUMBER">%d</xliff:g> хв</item>
+      <item quantity="few"><xliff:g id="NUMBER">%d</xliff:g> хв</item>
+      <item quantity="many"><xliff:g id="NUMBER">%d</xliff:g> хв</item>
+      <item quantity="other"><xliff:g id="NUMBER">%d</xliff:g> хв</item>
+    </plurals>
     <string name="alarm_alert_off_text" msgid="4472073417593915002">"Вимкнено"</string>
     <string name="alarm_alert_snooze_text" msgid="1774416052207651584">"Відкласти"</string>
-  <plurals name="alarm_alert_snooze_set">
-    <item quantity="one" msgid="7884410398338611019">"Відкладено на 1 хв."</item>
-    <item quantity="other" msgid="7377899473014259727">"Відкладено на <xliff:g id="MINUTES">%d</xliff:g> хв."</item>
-  </plurals>
+    <plurals name="alarm_alert_snooze_set" formatted="false" msgid="3212729193036041768">
+      <item quantity="one">Відкладено на <xliff:g id="MINUTES">%d</xliff:g> хвилину.</item>
+      <item quantity="few">Відкладено на <xliff:g id="MINUTES">%d</xliff:g> хвилини.</item>
+      <item quantity="many">Відкладено на <xliff:g id="MINUTES">%d</xliff:g> хвилин.</item>
+      <item quantity="other">Відкладено на <xliff:g id="MINUTES">%d</xliff:g> хвилини.</item>
+    </plurals>
     <string name="alarm_alert_snooze_until" msgid="6958013659168344550">"Відкласти сигнал до <xliff:g id="TIME">%s</xliff:g>"</string>
     <string name="alarm_alert_predismiss_title" msgid="5723945586913705445">"Наступний будильник"</string>
     <string name="missed_alarm_has_been_deleted" msgid="5295473204045979335">"Пропущений сигнал видалено"</string>
@@ -77,12 +81,24 @@
     <item msgid="9115697840826129603">"Будильник пролунає за <xliff:g id="HOURS">%2$s</xliff:g> і <xliff:g id="MINUTES">%3$s</xliff:g>"</item>
     <item msgid="2332583385137381060">"Будильник пролунає за <xliff:g id="DAYS">%1$s</xliff:g>, <xliff:g id="HOURS">%2$s</xliff:g> і <xliff:g id="MINUTES">%3$s</xliff:g>"</item>
   </string-array>
-    <!-- no translation found for days:one (4578913148646348411) -->
-    <!-- no translation found for days:other (4500992812430701290) -->
-    <!-- no translation found for hours:one (520282542825968069) -->
-    <!-- no translation found for hours:other (6319935255376656198) -->
-    <!-- no translation found for minutes:one (2935725533024485773) -->
-    <!-- no translation found for minutes:other (3139411599723456900) -->
+    <plurals name="days" formatted="false" msgid="3706846447285206235">
+      <item quantity="one"><xliff:g id="NUMBER">%s</xliff:g> день</item>
+      <item quantity="few"><xliff:g id="NUMBER">%s</xliff:g> дні</item>
+      <item quantity="many"><xliff:g id="NUMBER">%s</xliff:g> днів</item>
+      <item quantity="other"><xliff:g id="NUMBER">%s</xliff:g> дня</item>
+    </plurals>
+    <plurals name="hours" formatted="false" msgid="3871283109767171655">
+      <item quantity="one"><xliff:g id="NUMBER">%s</xliff:g> година</item>
+      <item quantity="few"><xliff:g id="NUMBER">%s</xliff:g> години</item>
+      <item quantity="many"><xliff:g id="NUMBER">%s</xliff:g> годин</item>
+      <item quantity="other"><xliff:g id="NUMBER">%s</xliff:g> години</item>
+    </plurals>
+    <plurals name="minutes" formatted="false" msgid="5484431721696058697">
+      <item quantity="one"><xliff:g id="NUMBER">%s</xliff:g> хвилина</item>
+      <item quantity="few"><xliff:g id="NUMBER">%s</xliff:g> хвилини</item>
+      <item quantity="many"><xliff:g id="NUMBER">%s</xliff:g> хвилин</item>
+      <item quantity="other"><xliff:g id="NUMBER">%s</xliff:g> хвилини</item>
+    </plurals>
     <string name="every_day" msgid="4100909974923444602">"Щодня"</string>
     <string name="day_concat" msgid="971998564991636532">", "</string>
     <string name="clock_instructions" msgid="2656876819515011590">"Виберіть годинник"</string>
@@ -90,20 +106,29 @@
     <string name="help" msgid="7786263119482654015">"довідка"</string>
     <string name="settings" msgid="5849739030579520686">"Налаштування"</string>
     <string name="snooze_duration_title" msgid="1097309861110780483">"Відкласти на"</string>
-  <plurals name="snooze_duration">
-    <item quantity="one" msgid="7406963706727564418">"1 хв"</item>
-    <item quantity="other" msgid="568504136093419703">"<xliff:g id="NUMBER">%s</xliff:g> хв."</item>
-  </plurals>
-  <plurals name="snooze_picker_label">
-    <item quantity="one" msgid="3783171637798575068">"хвилина"</item>
-    <item quantity="other" msgid="1304056759541595077">"хв."</item>
-  </plurals>
+    <plurals name="snooze_duration" formatted="false" msgid="3112918131095248271">
+      <item quantity="one"><xliff:g id="NUMBER">%s</xliff:g> хвилина</item>
+      <item quantity="few"><xliff:g id="NUMBER">%s</xliff:g> хвилини</item>
+      <item quantity="many"><xliff:g id="NUMBER">%s</xliff:g> хвилин</item>
+      <item quantity="other"><xliff:g id="NUMBER">%s</xliff:g> хвилини</item>
+    </plurals>
+    <plurals name="snooze_picker_label" formatted="false" msgid="322739253661747732">
+      <item quantity="one">хвилина</item>
+      <item quantity="few">хвилини</item>
+      <item quantity="many">хвилин</item>
+      <item quantity="other">хвилини</item>
+    </plurals>
     <string name="crescendo_duration_title" msgid="8606408542726189528">"Збільшувати гучність поступово"</string>
     <string name="no_crescendo_duration" msgid="383801592865899932">"Вимкнено"</string>
     <string name="crescendo_duration" msgid="6641284876778266541">"<xliff:g id="NUMBER">%s</xliff:g> с"</string>
     <string name="crescendo_picker_label" msgid="7758024047003091056">"с"</string>
     <string name="auto_silence_title" msgid="2012754009554434544">"Вимкнути будильник за…"</string>
-    <!-- no translation found for auto_silence_summary:other (7723894969648239520) -->
+    <plurals name="auto_silence_summary" formatted="false" msgid="6579258788774360396">
+      <item quantity="one"><xliff:g id="FORMATTED_NUMBER">%s</xliff:g> хвилина</item>
+      <item quantity="few"><xliff:g id="FORMATTED_NUMBER">%s</xliff:g> хвилини</item>
+      <item quantity="many"><xliff:g id="FORMATTED_NUMBER">%s</xliff:g> хвилин</item>
+      <item quantity="other"><xliff:g id="FORMATTED_NUMBER">%s</xliff:g> хвилини</item>
+    </plurals>
     <string name="auto_silence_never" msgid="4821982647348750809">"Ніколи"</string>
   <string-array name="auto_silence_entries">
     <item msgid="3024545954917711306">"1 хвилину"</item>
@@ -179,24 +204,6 @@
     <string name="sw_share_main" msgid="7703563468204234405">"Мій час – <xliff:g id="TIME">%s</xliff:g>"</string>
     <string name="sw_share_laps" msgid="614390674795945007">"Час кола:"</string>
     <string name="sw_notification_lap_number" msgid="3535420316052647126">"Коло <xliff:g id="NUMBER">%d</xliff:g>"</string>
-<<<<<<< HEAD
-  <string-array name="sw_lap_number_set">
-    <item msgid="2816627565030953899">"№ <xliff:g id="NUMBER">%d</xliff:g>"</item>
-    <item msgid="316923361931627987">"№ <xliff:g id="NUMBER">%02d</xliff:g>"</item>
-  </string-array>
-  <plurals name="Nhours_description">
-    <item quantity="one" msgid="371227238759147245">"1 год."</item>
-    <item quantity="other" msgid="7018184076091344797">"<xliff:g id="NUMBER">%d</xliff:g> год."</item>
-  </plurals>
-  <plurals name="Nminutes_description">
-    <item quantity="one" msgid="1001391305885322059">"1 хв."</item>
-    <item quantity="other" msgid="6948360065351547776">"<xliff:g id="NUMBER">%d</xliff:g> хв."</item>
-  </plurals>
-  <plurals name="Nseconds_description">
-    <item quantity="one" msgid="6589853086641485725">"1 с."</item>
-    <item quantity="other" msgid="7583230315175387547">"<xliff:g id="NUMBER">%d</xliff:g> с."</item>
-  </plurals>
-=======
     <plurals name="Nhours_description" formatted="false" msgid="4539186407746763655">
       <item quantity="one"><xliff:g id="NUMBER">%d</xliff:g> година</item>
       <item quantity="few"><xliff:g id="NUMBER">%d</xliff:g> години</item>
@@ -215,7 +222,6 @@
       <item quantity="many"><xliff:g id="NUMBER">%d</xliff:g> секунд</item>
       <item quantity="other"><xliff:g id="NUMBER">%d</xliff:g> секунди</item>
     </plurals>
->>>>>>> e5cf47c1
     <string name="timer_add_timer" msgid="862733633862574752">"Додати таймер"</string>
     <string name="timer_start" msgid="6158486445614356442">"Почати"</string>
     <string name="timer_delete" msgid="8699122001991909302">"Видалити"</string>
@@ -380,10 +386,12 @@
     <string name="next_alarm_description" msgid="2650244835760747046">"Наступний сигнал: <xliff:g id="ALARM_TIME">%s</xliff:g>"</string>
     <string name="alarms_selected" msgid="1075308195332888260">"Вибрано <xliff:g id="ALARMS">%d</xliff:g>"</string>
     <string name="deleted_message" msgid="1220848140260509437">"Видалено"</string>
-  <plurals name="alarm_delete_confirmation">
-    <item quantity="one" msgid="111940612131906802">"Видалити вибраний сигнал?"</item>
-    <item quantity="other" msgid="6918176478191272189">"Видалити вибрані сигнали?"</item>
-  </plurals>
+    <plurals name="alarm_delete_confirmation" formatted="false" msgid="3591262014329613293">
+      <item quantity="one">Видалити вибрані сигнали?</item>
+      <item quantity="few">Видалити вибрані сигнали?</item>
+      <item quantity="many">Видалити вибрані сигнали?</item>
+      <item quantity="other">Видалити вибрані сигнали?</item>
+    </plurals>
     <string name="timer_delete_confirmation" msgid="2815524107015816453">"Видалити цей таймер?"</string>
     <string name="city_delete_confirmation" msgid="1783441538785676299">"Вилучити це місто?"</string>
     <string name="digital_gadget" msgid="2326954556720571358">"Цифровий годинник"</string>
