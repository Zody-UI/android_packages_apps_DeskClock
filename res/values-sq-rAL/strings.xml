<?xml version="1.0" encoding="UTF-8"?>
<!--  Copyright (C) 2007 The Android Open Source Project

     Licensed under the Apache License, Version 2.0 (the "License");
     you may not use this file except in compliance with the License.
     You may obtain a copy of the License at

          http://www.apache.org/licenses/LICENSE-2.0

     Unless required by applicable law or agreed to in writing, software
     distributed under the License is distributed on an "AS IS" BASIS,
     WITHOUT WARRANTIES OR CONDITIONS OF ANY KIND, either express or implied.
     See the License for the specific language governing permissions and
     limitations under the License.
 -->

<resources xmlns:android="http://schemas.android.com/apk/res/android"
    xmlns:xliff="urn:oasis:names:tc:xliff:document:1.2">
    <string name="app_label" msgid="6674495003718166674">"Ora"</string>
    <string name="alarm_list_title" msgid="7589940465292950600">"Alarmet"</string>
    <string name="add_alarm" msgid="5976616107390962899">"Shto alarm"</string>
    <string name="menu_desk_clock" msgid="3241995064554071588">"Orë tavoline"</string>
    <string name="menu_edit_alarm" msgid="7204602994918829751">"Redakto alarmin"</string>
    <string name="delete_alarm" msgid="3457780990646206817">"Fshi alarmin"</string>
    <string name="enable_alarm" msgid="1834599140632142536">"Aktivizo alarmin"</string>
    <string name="disable_alarm" msgid="5889378670229554109">"Çaktivizo alarmin"</string>
    <string name="delete_alarm_confirm" msgid="6578572637340860840">"Të fshihet ky alarm?"</string>
    <string name="show_clock" msgid="8358759982675616915">"Shfaq orën"</string>
    <string name="hide_clock" msgid="3217727306480505694">"Fshih orën"</string>
    <string name="label" msgid="162189613902857319">"Emërtimi"</string>
    <string name="default_label" msgid="5590025289805630372">"Alarm"</string>
    <string name="set_alarm" msgid="9148359866152726808">"Cakto alarm"</string>
    <string name="alarm_vibrate" msgid="3476686921490362230">"Dridhja"</string>
    <string name="alarm_repeat" msgid="7242985466344233206">"Përsërit"</string>
    <string name="alert" msgid="6506982899651975645">"Zilja e alarmit"</string>
<<<<<<< HEAD
=======
    <string name="default_timer_ringtone_title" msgid="1370799536406862317">"Kohëmatësi skadoi"</string>
    <string name="silent_timer_ringtone_title" msgid="7588723137323327647">"Në heshtje"</string>
>>>>>>> 8ea254a8
    <string name="ringtone" msgid="9110746249688559579">"Zilja"</string>
    <string name="time" msgid="8067216534232296518">"Ora"</string>
    <string name="alarm_tomorrow" msgid="131356848787643420">"Nesër"</string>
    <string name="alarm_today" msgid="7873594221106531654">"Sot"</string>
    <string name="alarm_alert_wake_up" msgid="6790780716498252583">"Zgjohu!"</string>
    <string name="alarm_alert_off_action_text" msgid="2459925305288819812">"Çaktivizuar"</string>
    <string name="alarm_alert_dismiss_text" msgid="4942914605480888820">"Largoje"</string>
    <string name="alarm_alert_dismiss_now_text" msgid="3272183025444682500">"Largoje tani"</string>
    <string name="alarm_missed_title" msgid="3828345099754063392">"Alarm i humbur"</string>
    <string name="alarm_missed_text" msgid="6585658367289194023">"<xliff:g id="ALARM_TIME">%s</xliff:g> - <xliff:g id="ALARM_LABEL">%s</xliff:g>"</string>
    <string name="alarm_alert_snoozed_text" msgid="7064642998528766113">"Dremitur"</string>
    <plurals name="alarm_alert_snooze_duration" formatted="false" msgid="7844300009062867865">
      <item quantity="other"><xliff:g id="NUMBER">%d</xliff:g> minuta</item>
      <item quantity="one">1 minutë</item>
    </plurals>
    <string name="alarm_alert_off_text" msgid="4472073417593915002">"U çaktivizua"</string>
    <string name="alarm_alert_snooze_text" msgid="1774416052207651584">"Dremit"</string>
    <plurals name="alarm_alert_snooze_set" formatted="false" msgid="3212729193036041768">
      <item quantity="other">Do të dremitë për <xliff:g id="MINUTES">%d</xliff:g> minuta.</item>
      <item quantity="one">Do të dremitë për 1 minutë.</item>
    </plurals>
    <string name="alarm_alert_snooze_until" msgid="6958013659168344550">"Dremit deri në <xliff:g id="TIME">%s</xliff:g>"</string>
    <string name="alarm_alert_predismiss_title" msgid="5723945586913705445">"Alarmi i ardhshëm"</string>
    <string name="missed_alarm_has_been_deleted" msgid="5295473204045979335">"Alarmi i humbur u fshi"</string>
  <string-array name="timer_notifications">
    <item msgid="7760558912503484257">"Ka mbetur më pak se një minutë"</item>
    <item msgid="83197792732433351">"Kanë mbetur edhe <xliff:g id="HOURS">%1$s</xliff:g>"</item>
    <item msgid="8919698220200894252">"Kanë mbetur edhe <xliff:g id="MINUTES">%2$s</xliff:g>"</item>
    <item msgid="8458069283817013813">"Kanë mbetur edhe <xliff:g id="HOURS">%1$s</xliff:g> e <xliff:g id="MINUTES">%2$s</xliff:g>"</item>
  </string-array>
  <string-array name="alarm_set">
    <item msgid="6450913786084215050">"Alarmi është vënë për më pak se 1 minutë nga momenti i tanishëm."</item>
    <item msgid="6002066367368421848">"Alarmi është vënë për <xliff:g id="DAYS">%1$s</xliff:g> nga momenti i tanishëm."</item>
    <item msgid="8824719306247973774">"Alarmi është vënë për <xliff:g id="HOURS">%2$s</xliff:g> nga momenti i tanishëm."</item>
    <item msgid="8182406852935468862">"Alarmi është vënë për <xliff:g id="DAYS">%1$s</xliff:g> e <xliff:g id="HOURS">%2$s</xliff:g> nga momenti i tanishëm."</item>
    <item msgid="2532279224777213194">"Alarmi është vënë për <xliff:g id="MINUTES">%3$s</xliff:g> nga momenti i tanishëm."</item>
    <item msgid="5936557894247187717">"Alarmi është vënë për <xliff:g id="DAYS">%1$s</xliff:g> e <xliff:g id="MINUTES">%3$s</xliff:g> nga momenti i tanishëm."</item>
    <item msgid="9115697840826129603">"Alarmi është vënë për <xliff:g id="HOURS">%2$s</xliff:g> e <xliff:g id="MINUTES">%3$s</xliff:g> nga momenti i tanishëm."</item>
    <item msgid="2332583385137381060">"Alarmi është vënë për <xliff:g id="DAYS">%1$s</xliff:g>, <xliff:g id="HOURS">%2$s</xliff:g>, e <xliff:g id="MINUTES">%3$s</xliff:g> nga momenti i tanishëm."</item>
  </string-array>
    <string name="day" msgid="7984755014526510295">"1 ditë"</string>
    <string name="days" msgid="2070509222727852210">"<xliff:g id="DAYS">%s</xliff:g> ditë"</string>
    <string name="hour" msgid="2546819039651509323">"1 orë"</string>
    <string name="hours" msgid="2071487018566991613">"<xliff:g id="HOURS">%s</xliff:g> orë"</string>
    <string name="minute" msgid="2486157997434653710">"1 minutë"</string>
    <string name="minutes" msgid="6115838729146292526">"<xliff:g id="MINUTES">%s</xliff:g> minuta"</string>
    <string name="every_day" msgid="4100909974923444602">"Çdo ditë"</string>
    <string name="day_concat" msgid="971998564991636532">", "</string>
    <string name="clock_instructions" msgid="2656876819515011590">"Zgjidh një orë"</string>
    <string name="analog_gadget" msgid="1670505720837152766">"Orë analoge"</string>
    <string name="help" msgid="7786263119482654015">"ndihma"</string>
    <string name="settings" msgid="5849739030579520686">"Cilësimet"</string>
    <string name="snooze_duration_title" msgid="1097309861110780483">"Kohëzgjatja e dremitjes"</string>
    <plurals name="snooze_duration" formatted="false" msgid="3112918131095248271">
      <item quantity="other"><xliff:g id="NUMBER">%d</xliff:g> minuta</item>
      <item quantity="one">1 minutë</item>
    </plurals>
    <plurals name="snooze_picker_label" formatted="false" msgid="322739253661747732">
      <item quantity="other">minuta</item>
      <item quantity="one">minutë</item>
    </plurals>
<<<<<<< HEAD
    <string name="auto_silence_title" msgid="2012754009554434544">"Hesht pas"</string>
    <string name="auto_silence_summary" msgid="7028508740659733028">"<xliff:g id="MINUTES">%d</xliff:g> minuta"</string>
=======
    <string name="crescendo_duration_title" msgid="8606408542726189528">"Rrit gradualisht volumin"</string>
    <string name="no_crescendo_duration" msgid="383801592865899932">"Joaktiv"</string>
    <string name="crescendo_duration" msgid="6641284876778266541">"<xliff:g id="NUMBER">%s</xliff:g> sekonda"</string>
    <string name="crescendo_picker_label" msgid="7758024047003091056">"sekonda"</string>
    <string name="auto_silence_title" msgid="2012754009554434544">"Kalo në heshtje për"</string>
    <plurals name="auto_silence_summary" formatted="false" msgid="6579258788774360396">
      <item quantity="other"><xliff:g id="FORMATTED_NUMBER">%s</xliff:g> minuta</item>
      <item quantity="one">1 minutë</item>
    </plurals>
>>>>>>> 8ea254a8
    <string name="auto_silence_never" msgid="4821982647348750809">"Asnjeherë"</string>
  <string-array name="auto_silence_entries">
    <item msgid="3024545954917711306">"1 minutë"</item>
    <item msgid="5431906692406316549">"5 minuta"</item>
    <item msgid="7742728812068919959">"10 minuta"</item>
    <item msgid="2855948657259647629">"15 minuta"</item>
    <item msgid="6330196381284475079">"20 minuta"</item>
    <item msgid="7809240121716151904">"25 minuta"</item>
    <item msgid="4278641338024561333">"Asnjeherë"</item>
  </string-array>
    <string name="week_start_title" msgid="4268917518596832096">"Nise javën në ditën"</string>
  <string-array name="week_start_entries">
    <item msgid="9010198173394482639">"E shtunë"</item>
    <item msgid="3993530639455360921">"E diel"</item>
    <item msgid="8594709368683324282">"E hënë"</item>
  </string-array>
    <string name="done" msgid="6509722361933858451">"U krye!"</string>
    <string name="revert" msgid="9100911171235162926">"Kthehu"</string>
    <string name="delete" msgid="5732434972457000541">"Fshi"</string>
    <string name="alarm_volume_title" msgid="8506245173912428522">"Volumi i alarmit"</string>
    <string name="silent_ringtone_title" msgid="6177287302898634765">"Në heshtje"</string>
    <string name="unknown_ringtone_title" msgid="6637522029614550112">"E panjohur"</string>
    <string name="alarm_notify_text" msgid="4891014685945904766">"Dremit ose largoje alarmin."</string>
    <string name="alarm_notify_snooze_label" msgid="5404083762646377829">"<xliff:g id="LABEL">%s</xliff:g> (dremitur)"</string>
    <string name="alarm_notify_snooze_text" msgid="4819324081410990368">"Alarmi u caktua për në <xliff:g id="TIME">%s</xliff:g>. Prek për ta anuluar."</string>
    <string name="volume_button_setting_title" msgid="6937131248843413357">"Butonat e volumit"</string>
    <string name="volume_button_dialog_title" msgid="8768042543750036853">"Efekti i butonit"</string>
  <string-array name="volume_button_setting_entries">
    <item msgid="7972756698723318690">"Dremit"</item>
    <item msgid="3450979320164769576">"Largoje"</item>
    <item msgid="6302517608411378024">"Mos bëj asgjë"</item>
  </string-array>
    <string name="default_ringtone_setting_title" msgid="4549726190682964245">"Cakto zilen e parazgjedhur"</string>
    <string name="alarm_button_description" msgid="740283647046258651">"Alarmet"</string>
    <string name="gallery_button_description" msgid="1151743663255257668">"Galeria"</string>
    <string name="music_button_description" msgid="1626593420810117999">"Muzikë"</string>
    <string name="nightmode_button_description" msgid="990894208217576381">"I zbehtë"</string>
    <string name="home_button_description" msgid="3383859096809056157">"Nisësi"</string>
    <string name="desk_clock_button_description" msgid="4207371097361657274">"Shfaqja e orës"</string>
    <string name="label_description" msgid="8736179296142915727">"Emërtimi"</string>
    <string name="ringtone_description" msgid="7580922112921069925">"Zilja"</string>
    <string name="weather_fetch_failure" msgid="3425804832021006835">"Informacioni për kohën nuk mund të përdoret tani."</string>
    <string name="alarm_klaxon_service_desc" msgid="2147506334302260256">"Shërbimi i ridëgjimit të zërit për alarmet e vëna tek ora."</string>
    <string name="loading_ringtone" msgid="6523322777415268044">"Po ngarkon zilen…"</string>
    <string name="timer_ring_service_desc" msgid="2620214305660322415">"Shërbimi i ridëgjimit të zërit për kohëmatësit është vënë tek ora."</string>
    <string name="control_set_alarm" msgid="2194676418924016327">"Vendos alarm"</string>
<<<<<<< HEAD
    <!-- no translation found for control_set_alarm_with_existing (3359285346655630660) -->
    <skip />
    <string name="menu_alarm" msgid="4772010125376647519">"Alarm"</string>
    <string name="menu_timer" msgid="6459070074762877114">"Kohëmatës"</string>
=======
    <string name="menu_alarm" msgid="4772010125376647519">"Alarmi"</string>
    <string name="menu_timer" msgid="6459070074762877114">"Kohëmatësi"</string>
>>>>>>> 8ea254a8
    <string name="menu_clock" msgid="5612760670606829805">"Ora"</string>
    <string name="menu_stopwatch" msgid="3396117705293574701">"Kronometër"</string>
    <string name="button_alarms" msgid="3907838219512538763">"Shto alarm"</string>
    <string name="button_cities" msgid="4555761857494501363">"Qytetet"</string>
    <string name="button_menu" msgid="6050484561842120282">"Opsione të tjera"</string>
    <string name="menu_item_settings" msgid="1413723516369078665">"Cilësimet"</string>
    <string name="menu_item_help" msgid="4570953476186849841">"Ndihma"</string>
    <string name="menu_item_night_mode" msgid="3486930302245398975">"Modaliteti i natës"</string>
    <string name="menu_item_sort_by_gmt_offset" msgid="3120860422682721706">"Klasifiko sipas orës"</string>
    <string name="menu_item_sort_by_name" msgid="1762931290495104106">"Klasifiko sipas emrit"</string>
    <string name="selected_cities_label" msgid="3607479399424246605">"Qytetet e përzgjedhura"</string>
    <string name="sw_resume_button" msgid="2569360966002022248">"Rifillo"</string>
    <string name="sw_reset_button" msgid="6616804728322906117">"Rivendos"</string>
    <string name="sw_start_button" msgid="8373422516681242270">"Fillo"</string>
    <string name="sw_stop_button" msgid="8322958613123274451">"Ndalo"</string>
    <string name="sw_lap_button" msgid="6992264696039004233">"Xhiro"</string>
    <string name="sw_share_button" msgid="4478648110382859382">"Shpërnda"</string>
    <string name="hours_label" msgid="3393478155635368097">"o"</string>
    <string name="minutes_label" msgid="3568098128251438588">"m"</string>
    <string name="seconds_label" msgid="124655952824003246">"s"</string>
    <string name="hours_label_description" msgid="8652842524970971830">"orë"</string>
    <string name="minutes_label_description" msgid="965686733490357796">"minuta"</string>
    <string name="seconds_label_description" msgid="3821620053141299692">"sekonda"</string>
    <string name="zero" msgid="7102083421938355017">"0"</string>
    <string name="sw_share_main" msgid="7703563468204234405">"Koha ime është <xliff:g id="TIME">%s</xliff:g>"</string>
    <string name="sw_share_laps" msgid="614390674795945007">"Kohët e xhiros:"</string>
    <string name="sw_notification_lap_number" msgid="3535420316052647126">"Xhiroja <xliff:g id="NUMBER">%d</xliff:g>"</string>
    <plurals name="Nhours_description" formatted="false" msgid="4539186407746763655">
      <item quantity="other"><xliff:g id="NUMBER">%d</xliff:g> orë</item>
      <item quantity="one">1 orë</item>
    </plurals>
    <plurals name="Nminutes_description" formatted="false" msgid="6373760365221990859">
      <item quantity="other"><xliff:g id="NUMBER">%d</xliff:g> minuta</item>
      <item quantity="one">1 minutë</item>
    </plurals>
    <plurals name="Nseconds_description" formatted="false" msgid="6456500168536594889">
      <item quantity="other"><xliff:g id="NUMBER">%d</xliff:g> sekonda</item>
      <item quantity="one">1 sekondë</item>
    </plurals>
    <string name="timer_add_timer" msgid="862733633862574752">"Shto kohëmatës"</string>
    <string name="timer_start" msgid="6158486445614356442">"Fillo"</string>
    <string name="timer_delete" msgid="8699122001991909302">"Fshi"</string>
    <string name="timer_descriptive_delete" msgid="8794915342760383536">"Fshi <xliff:g id="NUMBER_STRING">%s</xliff:g>"</string>
    <string name="timer_plus_one" msgid="6631211310420106116">"Shto 1 minutë"</string>
    <string name="timer_plus_1_min" msgid="8645224089494875062">"Shto 1 minutë"</string>
    <string name="timer_stop" msgid="3361154678667736722">"Ndalo"</string>
    <string name="timer_stop_all" msgid="9080780442843034376">"Ndalo të gjithë kohëmatësit"</string>
    <string name="timer_done" msgid="2375990511982914051">"U krye!"</string>
    <string name="timer_reset" msgid="7848424809190171640">"Rivendos"</string>
    <string name="timer_cancel" msgid="3572868404230815644">"Anulo"</string>
    <string name="timer_times_up" msgid="9190440395938519009">"Koha mbaroi"</string>
    <string name="timer_multi_times_up" msgid="1239104626836080409">"<xliff:g id="NUM_TIMERS">%d</xliff:g> kohëmatës kanë skaduar"</string>
    <string name="timer_notification_label" msgid="4933184831583137249">"Kohëmatësi"</string>
    <string name="timers_max_count_reached" msgid="9140022846793903813">"Maksimumi 4 kohëmatës"</string>
    <string name="timer_pause" msgid="3748323712728398743">"Pauzë"</string>
    <string name="timer_reset_all" msgid="7530633132757866087">"Rivendos të gjithë kohëmatësit"</string>
  <string-array name="sw_share_strings">
    <item msgid="842841032273927988">"Je mjaft i shpejtë."</item>
    <item msgid="6332879039890727169">"Shijo frytet e punës."</item>
    <item msgid="815382761274660130">"Androidët njihen për të shpejtë, por jo kaq të shpejtë sa ti!"</item>
    <item msgid="7916250650982813737">"Phu!"</item>
    <item msgid="6836603904515182333">"L33t herë."</item>
    <item msgid="7508085100680861631">"Një shpejtësi e jashtëzakonshme."</item>
    <item msgid="5961245252909589573">"Ta kalojmë edhe një herë shpejtësinë e zërit!"</item>
    <item msgid="5211891900854545940">"Edhe një kthesë në të majtë."</item>
    <item msgid="9071353477103826053">"E ke në gjak shpejtësinë."</item>
    <item msgid="3785193933691117181">"Shpejtësi fotonike."</item>
  </string-array>
    <string name="home_label" msgid="4436139365695453870">"Faqja bazë"</string>
    <string name="cities_activity_title" msgid="8552462751129256730">"Qytetet"</string>
    <string name="clock_settings" msgid="8317286807280600391">"Ora"</string>
    <string name="clock_style" msgid="2265011060429742344">"Stili"</string>
    <string name="open_date_settings" msgid="5915966847691221307">"Ndërro datën dhe kohën"</string>
  <string-array name="clock_style_entries">
    <item msgid="917900462224167608">"Analoge"</item>
    <item msgid="8483930821046925592">"Dixhitale"</item>
  </string-array>
    <string name="automatic_home_clock" msgid="6274174710735449252">"Ora automatike e ekranit bazë"</string>
    <string name="automatic_home_clock_summary" msgid="6020476321040807273">"Kur udhëton në një zonë ku ora ndryshon, shto një orë për ekranin bazë"</string>
    <string name="home_time_zone" msgid="9199730676287974501">"Brezi orar i zonës ku gjendesh"</string>
    <string name="home_time_zone_title" msgid="807894493443834624">"Brezi orar i zonës ku gjendesh"</string>
    <string name="time_picker_cancel" msgid="7437106489606013077">"Anulo"</string>
    <string name="time_picker_set" msgid="331153175471468051">"Në rregull!"</string>
    <string name="time_picker_time_seperator" msgid="7484926510054777041">":"</string>
    <string name="time_picker_ampm_label" msgid="6754113715199751083">"--"</string>
    <string name="time_picker_00_label" msgid="6001006474735281911">":00"</string>
    <string name="time_picker_30_label" msgid="1027250857384838129">":30"</string>
  <string-array name="timezone_labels">
    <item msgid="5495601234086197399">"Ishujt Marshall"</item>
    <item msgid="4196408495909011020">"Ishulli Miduej"</item>
    <item msgid="1414384194857730006">"Havai"</item>
    <item msgid="2687091371581931926">"Alaskë"</item>
    <item msgid="1922100269679049660">"Ora e Paqësorit"</item>
    <item msgid="7156402158716866161">"Tihuanë"</item>
    <item msgid="1144117502254612241">"Arizonë"</item>
    <item msgid="101284182011722637">"Çiuaua"</item>
    <item msgid="689121094232986897">"Ora Malore"</item>
    <item msgid="5445331923942302756">"Amerika Qendrore"</item>
    <item msgid="2749806434052452351">"Ora Qendrore"</item>
    <item msgid="3997138870229703753">"Meksiko-Siti"</item>
    <item msgid="5425567073027744888">"Saskaçevan"</item>
    <item msgid="2877342865396629368">"Bogota"</item>
    <item msgid="568682398893899670">"Ora Lindore"</item>
    <item msgid="668135984541863866">"Venezuelë"</item>
    <item msgid="3737474220861486223">"Ora Atlantike (Barbados)"</item>
    <item msgid="6279116051273436870">"Ora Atlantike (Kanada)"</item>
    <item msgid="8513382867172014244">"Manaus"</item>
    <item msgid="7776299003105932407">"Santiago"</item>
    <item msgid="8636989494746218677">"Njufaundlend"</item>
    <item msgid="4402541016410147505">"Brazilia"</item>
    <item msgid="2251184440733164084">"Buenos-Ajres"</item>
    <item msgid="6202926618569004969">"Grenlandë"</item>
    <item msgid="2355275037115290628">"Montevideo"</item>
    <item msgid="1377549694711708945">"Mid-Atlantik"</item>
    <item msgid="3457671272126347981">"Azoret"</item>
    <item msgid="3659315141063710840">"Ishujt e Kepit të Gjelbër"</item>
    <item msgid="1260941741802367635">"Kazablanka"</item>
    <item msgid="8275203689687954762">"Londër, Dublin"</item>
    <item msgid="5970179539479320905">"Amsterdam, Berlin"</item>
    <item msgid="5396319478750517962">"Beograd"</item>
    <item msgid="8688787475056663004">"Bruksel"</item>
    <item msgid="3415827874921681622">"Sarajevë"</item>
    <item msgid="402008965928320066">"Uindhoek"</item>
    <item msgid="6436942724959275569">"Ora e Afrikës Perëndimore"</item>
    <item msgid="954536568417204026">"Aman, Jordani"</item>
    <item msgid="8932745482008902551">"Athinë, Stamboll"</item>
    <item msgid="320025725949024510">"Bejrut, Liban"</item>
    <item msgid="7242083112551905970">"Kajro"</item>
    <item msgid="7241520146011450419">"Helsinki"</item>
    <item msgid="2717065017510546526">"Jerusalem"</item>
    <item msgid="8698556287741466553">"Minsk"</item>
    <item msgid="1797598357342084506">"Harare"</item>
    <item msgid="5169119919905066998">"Bagdad"</item>
    <item msgid="2615788116201065182">"Moskë"</item>
    <item msgid="9084354867885584646">"Kuvajt"</item>
    <item msgid="1351570519986178268">"Najrobi"</item>
    <item msgid="7094569580635877460">"Teheran"</item>
    <item msgid="3953138772617909704">"Baku"</item>
    <item msgid="2868893113598800752">"Tbilisi"</item>
    <item msgid="7088581865802476373">"Jerevan"</item>
    <item msgid="1941122257623887992">"Dubai"</item>
    <item msgid="9194797225058249720">"Kabul"</item>
    <item msgid="6486569254364577332">"Islamabad, Karaçi"</item>
    <item msgid="5487724896895412089">"Uralsk"</item>
    <item msgid="364906869710826982">"Jekaterinburg"</item>
    <item msgid="2106505051751383358">"Kalkuta"</item>
    <item msgid="6851586621581501447">"Sri-Lankë"</item>
    <item msgid="800438544128213134">"Katmandu"</item>
    <item msgid="6173621471007643021">"Astana"</item>
    <item msgid="8645125891971581128">"Jangon"</item>
    <item msgid="2886407505119737794">"Krasnojarsk"</item>
    <item msgid="3408222398188107090">"Bangkok"</item>
    <item msgid="4441612937172851228">"Pekin"</item>
    <item msgid="4936715789028996930">"Hong-Kong"</item>
    <item msgid="4261031143777385525">"Irkutsk"</item>
    <item msgid="3538060959338191835">"Kuala-Lumpur"</item>
    <item msgid="1438847562643099201">"Përth"</item>
    <item msgid="3063913827688244383">"Taipei"</item>
    <item msgid="3502757135046564209">"Seul"</item>
    <item msgid="6107588684519111669">"Tokio, Osaka"</item>
    <item msgid="4350769099755608471">"Jakutsk"</item>
    <item msgid="2422707004533526462">"Adelajde"</item>
    <item msgid="1292192084554134339">"Darvin"</item>
    <item msgid="1320883699470001716">"Brisbejn"</item>
    <item msgid="5137198806146386527">"Hobart"</item>
    <item msgid="5920063686933941174">"Sidnej, Kanbera"</item>
    <item msgid="615906039696009425">"Vladivostok"</item>
    <item msgid="7738680449356275374">"Guam"</item>
    <item msgid="2882915026380778227">"Magadan"</item>
    <item msgid="8255615641810148152">"Aukland"</item>
    <item msgid="3027153773466391728">"Fixhi"</item>
    <item msgid="5911600083231840181">"Tongë"</item>
    <item msgid="5176858645450908751">"Xhakartë"</item>
  </string-array>
    <string name="alarm_settings" msgid="2947147071388290814">"Alarmet"</string>
    <string name="stopwatch_service_desc" msgid="8416624630388063996">"Njoftimin do ta japë shërbimi i kronometrit."</string>
    <string name="swn_stopped" msgid="783124901663086172">"Ndaloi"</string>
    <string name="description_direction_right" msgid="5709209043267548985">"Rrëshqit djathtas për ta larguar"</string>
    <string name="description_direction_left" msgid="7448141043674998679">"Rrëshqit majtas për ta dremitur"</string>
<<<<<<< HEAD
=======
    <string name="description_direction_both" msgid="1841309486023845685">"Rrëshqit majtas për ta shtyrë, ose djathtas për ta hequr"</string>
    <string name="timer_settings" msgid="7955522143086154795">"Kohëmatësit"</string>
    <string name="timer_ringtone_title" msgid="7630214935791599619">"Toni i ziles së kohëmatësit"</string>
>>>>>>> 8ea254a8
    <string name="timer_stopped" msgid="2730331837832462008">"Kohëmatësi ndaloi"</string>
    <string name="timer_paused" msgid="5941160896040771462">"Kohëmatësi u vendos në pauzë"</string>
    <string name="timers_stopped" msgid="3186191253226005149">"<xliff:g id="NUMBER">%d</xliff:g> kohëmatës u vendosën në pauzë"</string>
    <string name="all_timers_stopped_notif" msgid="278532320068394600">"Prek për të parë kohëmatësit"</string>
    <string name="timers_in_use" msgid="5570729467344408506">"<xliff:g id="NUMBER">%d</xliff:g> kohëmatës"</string>
    <string name="next_timer_notif" msgid="6136454740115613653">"Kohëmatësi tjetër: <xliff:g id="TIME_REMAINING">%s</xliff:g>"</string>
    <string name="screensaver_settings" msgid="7013450738357352801">"Cilësimet e mbrojtësit të ekranit"</string>
    <string name="night_mode_title" msgid="5983813889469616299">"Modaliteti i natës"</string>
    <string name="night_mode_summary" msgid="1017350187324162631">"Ekran shumë i zbehtë (për dhoma të errëta)"</string>
    <string name="expand_alarm" msgid="7392616528943305020">"Zgjero alarmin"</string>
    <string name="collapse_alarm" msgid="3561772046433483980">"Shpalos alarmin"</string>
    <string name="alarm_undo" msgid="5710042601177655254">"zhbëj"</string>
    <string name="alarm_deleted" msgid="5017075127290219443">"Alarmi u fshi."</string>
    <string name="slash" msgid="2077577763821006919">"/"</string>
    <string name="world_day_of_week_label" msgid="5911196322328341288">"/ <xliff:g id="LABEL">%s</xliff:g>"</string>
    <string name="next_alarm_description" msgid="2650244835760747046">"Alarmi tjetër: <xliff:g id="ALARM_TIME">%s</xliff:g>"</string>
    <string name="label_unlabeled" msgid="4699506713571930740"></string>
    <string name="alarms_selected" msgid="1075308195332888260">"U përzgjodhën <xliff:g id="ALARMS">%d</xliff:g>"</string>
    <string name="deleted_message" msgid="1220848140260509437">"U fshi!"</string>
    <plurals name="alarm_delete_confirmation" formatted="false" msgid="3591262014329613293">
      <item quantity="other">Dëshiron t\'i fshish alarmet e përzgjedhura?</item>
      <item quantity="one">Dëshiron ta fshish alarmin e përzgjedhur?</item>
    </plurals>
    <string name="timer_delete_confirmation" msgid="2815524107015816453">"Të fshihet kohëmatësi?"</string>
    <string name="city_delete_confirmation" msgid="1783441538785676299">"Të hiqet ky qytet?"</string>
    <string name="digital_gadget" msgid="2326954556720571358">"Orë dixhitale"</string>
    <string name="no_alarms" msgid="6429431324842022917">"Nuk ka alarme"</string>
    <string name="no_alarms_set" msgid="4887558279496044764">"Nuk është caktuar asnjë alarm"</string>
    <string name="no_upcoming_alarms" msgid="2889840988069436254">"NUK KA ALARME TË ARDHSHME"</string>
<<<<<<< HEAD
    <string name="time_format_12_mode" msgid="1619464909892545536">"h:mm pd"</string>
    <string name="time_format_24_mode" msgid="7998512313148074539">"k:mm"</string>
    <string name="weekday_time_format_12_mode" msgid="8648842975829470646">"EEE, h:mm pd"</string>
    <string name="weekday_time_format_24_mode" msgid="152964494051478631">"EEE, k:mm"</string>
=======
    <string name="invalid_time" msgid="2782334750243998633">"<xliff:g id="INVALID_HOUR">%d</xliff:g>:<xliff:g id="INVALID_MINUTES">%d</xliff:g> <xliff:g id="INVALID_AMPM">%s</xliff:g> është orë e pavlefshme"</string>
    <string name="no_alarm_at" msgid="8140632482969193119">"Nuk ka asnjë alarm në <xliff:g id="ALARM_TIME_HOUR">%d</xliff:g>:<xliff:g id="ALARM_TIME_MINUTES">%d</xliff:g>"</string>
    <string name="no_scheduled_alarms" msgid="2115420148192753534">"Nuk ka asnjë alarm të planifikuar"</string>
    <string name="no_label_specified" msgid="2008482054428460626">"Nuk u specifikua asnjë etiketë"</string>
    <string name="no_alarms_with_label" msgid="6250998794542941665">"Asnjë alarm nuk e përfshin etiketën"</string>
    <string name="stopwatch_already_running" msgid="6598258908106423672">"Kronometri është tashmë në ekzekutim"</string>
    <string name="stopwatch_isnt_running" msgid="7147219965448204727">"Kronometri nuk është në ekzekutim"</string>
    <string name="stopwatch_cant_be_reset_because_is_running" msgid="5713134605500796186">"Kronometri nuk mund të rivendoset sepse është në funksionim"</string>
    <string name="stopwatch_stopped" msgid="6927081018816192999">"Kronometri u ndalua"</string>
    <string name="stopwatch_reset" msgid="7585914953721021042">"Kronometri u rivendos"</string>
    <string name="stopwatch_lapped" msgid="5844686448815550482">"Kronometri e regjistroi xhiron"</string>
    <string name="stopwatch_started" msgid="7843882246387176304">"Kronometri u nis"</string>
    <string name="no_alarm_scheduled_for_this_time" msgid="4463069177414482818">"Nuk ka asnjë alarm të planifikuar për këtë orë"</string>
    <string name="alarm_is_dismissed" msgid="5509897230565826642">"Alarmi në <xliff:g id="ALARM_TIME">%s</xliff:g> u hoq"</string>
    <string name="alarm_is_set" msgid="5503226382620011088">"Alarmi është caktuar në <xliff:g id="ALARM_TIME">%s</xliff:g>"</string>
    <string name="no_timer_set" msgid="3326365650863016606">"Nuk ka asnjë kohëmatës të caktuar"</string>
    <string name="timer_deleted" msgid="9110322362460029392">"Kohëmatësi u fshi"</string>
    <string name="timer_already_running" msgid="1259351124772803097">"Kohëmatësi është tashmë në ekzekutim"</string>
    <string name="multiple_timers_available" msgid="6722110840279707462">"Kërkesa nuk mund të realizohet, pasi ka shumë kohëmatës të disponueshëm"</string>
    <string name="timer_started" msgid="6715582052946641641">"Kohëmatësi filloi"</string>
    <string name="timer_created" msgid="4381027137335885547">"Kohëmatësi u krijua"</string>
    <string name="invalid_timer_length" msgid="3104567893212932487">"Gjatësia e kohëmatësit e pavlefshme"</string>
    <string name="timer_was_reset" msgid="6495796785185062631">"Kohëmatësi u rivendos"</string>
    <string name="timer_cant_be_reset_because_its_running" msgid="7880015473706806640">"Kohëmatësi nuk mund të rivendoset sepse është akoma në ekzekutim. Ndaloje për ta rivendosur."</string>
    <string name="timer_already_stopped" msgid="8865820275829449054">"Kohëmatësi është ndaluar tashmë"</string>
    <string name="no_city_selected" msgid="1007596865203283741">"Nuk u zgjodh asnjë qytet"</string>
    <string name="the_city_you_specified_is_not_available" msgid="1753597460426454543">"Qyteti që specifikove nuk ekziston të bazën e të dhënave"</string>
    <string name="the_city_already_added" msgid="3799050213771793020">"Ai qytet është shtuar tashmë"</string>
    <string name="city_added" msgid="1335509457349179514">"<xliff:g id="CITY_NAME">%s</xliff:g> u shtua"</string>
    <string name="city_deleted" msgid="3935141305276867838">"<xliff:g id="CITY_NAME">%s</xliff:g> u fshi"</string>
    <string name="alarm_cant_be_dismissed_still_more_than_24_hours_away" msgid="8810520940995307437">"Alarmi në <xliff:g id="ALARM_TIME">%s</xliff:g> nuk mund të hiqet ende, pasi është akoma më shumë se 24 orë larg"</string>
    <string name="dismiss_alarm" msgid="7204593078688533541">"Hiqe alarmin"</string>
    <string name="pick_alarm_to_dismiss" msgid="5408769235866082896">"Zgjidh se cilin alarm do të heqësh"</string>
    <string name="no_firing_alarms" msgid="4986161963178722289">"Nuk ka asnjë alarm të aktivizuar"</string>
    <string name="alarm_is_snoozed" msgid="7044644119744928846">"Alarmi në <xliff:g id="ALARM_TIME">%s</xliff:g> u shty për 10 minuta"</string>
>>>>>>> 8ea254a8
</resources><|MERGE_RESOLUTION|>--- conflicted
+++ resolved
@@ -28,23 +28,20 @@
     <string name="show_clock" msgid="8358759982675616915">"Shfaq orën"</string>
     <string name="hide_clock" msgid="3217727306480505694">"Fshih orën"</string>
     <string name="label" msgid="162189613902857319">"Emërtimi"</string>
-    <string name="default_label" msgid="5590025289805630372">"Alarm"</string>
+    <string name="default_label" msgid="5590025289805630372">"Alarmi"</string>
     <string name="set_alarm" msgid="9148359866152726808">"Cakto alarm"</string>
     <string name="alarm_vibrate" msgid="3476686921490362230">"Dridhja"</string>
     <string name="alarm_repeat" msgid="7242985466344233206">"Përsërit"</string>
     <string name="alert" msgid="6506982899651975645">"Zilja e alarmit"</string>
-<<<<<<< HEAD
-=======
     <string name="default_timer_ringtone_title" msgid="1370799536406862317">"Kohëmatësi skadoi"</string>
     <string name="silent_timer_ringtone_title" msgid="7588723137323327647">"Në heshtje"</string>
->>>>>>> 8ea254a8
     <string name="ringtone" msgid="9110746249688559579">"Zilja"</string>
     <string name="time" msgid="8067216534232296518">"Ora"</string>
     <string name="alarm_tomorrow" msgid="131356848787643420">"Nesër"</string>
     <string name="alarm_today" msgid="7873594221106531654">"Sot"</string>
     <string name="alarm_alert_wake_up" msgid="6790780716498252583">"Zgjohu!"</string>
     <string name="alarm_alert_off_action_text" msgid="2459925305288819812">"Çaktivizuar"</string>
-    <string name="alarm_alert_dismiss_text" msgid="4942914605480888820">"Largoje"</string>
+    <string name="alarm_alert_dismiss_text" msgid="4942914605480888820">"Injoro"</string>
     <string name="alarm_alert_dismiss_now_text" msgid="3272183025444682500">"Largoje tani"</string>
     <string name="alarm_missed_title" msgid="3828345099754063392">"Alarm i humbur"</string>
     <string name="alarm_missed_text" msgid="6585658367289194023">"<xliff:g id="ALARM_TIME">%s</xliff:g> - <xliff:g id="ALARM_LABEL">%s</xliff:g>"</string>
@@ -78,12 +75,18 @@
     <item msgid="9115697840826129603">"Alarmi është vënë për <xliff:g id="HOURS">%2$s</xliff:g> e <xliff:g id="MINUTES">%3$s</xliff:g> nga momenti i tanishëm."</item>
     <item msgid="2332583385137381060">"Alarmi është vënë për <xliff:g id="DAYS">%1$s</xliff:g>, <xliff:g id="HOURS">%2$s</xliff:g>, e <xliff:g id="MINUTES">%3$s</xliff:g> nga momenti i tanishëm."</item>
   </string-array>
-    <string name="day" msgid="7984755014526510295">"1 ditë"</string>
-    <string name="days" msgid="2070509222727852210">"<xliff:g id="DAYS">%s</xliff:g> ditë"</string>
-    <string name="hour" msgid="2546819039651509323">"1 orë"</string>
-    <string name="hours" msgid="2071487018566991613">"<xliff:g id="HOURS">%s</xliff:g> orë"</string>
-    <string name="minute" msgid="2486157997434653710">"1 minutë"</string>
-    <string name="minutes" msgid="6115838729146292526">"<xliff:g id="MINUTES">%s</xliff:g> minuta"</string>
+    <plurals name="days" formatted="false" msgid="3706846447285206235">
+      <item quantity="other"><xliff:g id="NUMBER">%s</xliff:g> ditë</item>
+      <item quantity="one">1 ditë</item>
+    </plurals>
+    <plurals name="hours" formatted="false" msgid="3871283109767171655">
+      <item quantity="other"><xliff:g id="NUMBER">%s</xliff:g> orë</item>
+      <item quantity="one">1 orë</item>
+    </plurals>
+    <plurals name="minutes" formatted="false" msgid="5484431721696058697">
+      <item quantity="other"><xliff:g id="NUMBER">%s</xliff:g> minuta</item>
+      <item quantity="one">1 minutë</item>
+    </plurals>
     <string name="every_day" msgid="4100909974923444602">"Çdo ditë"</string>
     <string name="day_concat" msgid="971998564991636532">", "</string>
     <string name="clock_instructions" msgid="2656876819515011590">"Zgjidh një orë"</string>
@@ -92,17 +95,13 @@
     <string name="settings" msgid="5849739030579520686">"Cilësimet"</string>
     <string name="snooze_duration_title" msgid="1097309861110780483">"Kohëzgjatja e dremitjes"</string>
     <plurals name="snooze_duration" formatted="false" msgid="3112918131095248271">
-      <item quantity="other"><xliff:g id="NUMBER">%d</xliff:g> minuta</item>
+      <item quantity="other"><xliff:g id="NUMBER">%s</xliff:g> minuta</item>
       <item quantity="one">1 minutë</item>
     </plurals>
     <plurals name="snooze_picker_label" formatted="false" msgid="322739253661747732">
       <item quantity="other">minuta</item>
       <item quantity="one">minutë</item>
     </plurals>
-<<<<<<< HEAD
-    <string name="auto_silence_title" msgid="2012754009554434544">"Hesht pas"</string>
-    <string name="auto_silence_summary" msgid="7028508740659733028">"<xliff:g id="MINUTES">%d</xliff:g> minuta"</string>
-=======
     <string name="crescendo_duration_title" msgid="8606408542726189528">"Rrit gradualisht volumin"</string>
     <string name="no_crescendo_duration" msgid="383801592865899932">"Joaktiv"</string>
     <string name="crescendo_duration" msgid="6641284876778266541">"<xliff:g id="NUMBER">%s</xliff:g> sekonda"</string>
@@ -112,7 +111,6 @@
       <item quantity="other"><xliff:g id="FORMATTED_NUMBER">%s</xliff:g> minuta</item>
       <item quantity="one">1 minutë</item>
     </plurals>
->>>>>>> 8ea254a8
     <string name="auto_silence_never" msgid="4821982647348750809">"Asnjeherë"</string>
   <string-array name="auto_silence_entries">
     <item msgid="3024545954917711306">"1 minutë"</item>
@@ -141,8 +139,8 @@
     <string name="volume_button_setting_title" msgid="6937131248843413357">"Butonat e volumit"</string>
     <string name="volume_button_dialog_title" msgid="8768042543750036853">"Efekti i butonit"</string>
   <string-array name="volume_button_setting_entries">
-    <item msgid="7972756698723318690">"Dremit"</item>
-    <item msgid="3450979320164769576">"Largoje"</item>
+    <item msgid="7972756698723318690">"Shty alarmin"</item>
+    <item msgid="3450979320164769576">"Ndalo alarmin"</item>
     <item msgid="6302517608411378024">"Mos bëj asgjë"</item>
   </string-array>
     <string name="default_ringtone_setting_title" msgid="4549726190682964245">"Cakto zilen e parazgjedhur"</string>
@@ -159,17 +157,10 @@
     <string name="loading_ringtone" msgid="6523322777415268044">"Po ngarkon zilen…"</string>
     <string name="timer_ring_service_desc" msgid="2620214305660322415">"Shërbimi i ridëgjimit të zërit për kohëmatësit është vënë tek ora."</string>
     <string name="control_set_alarm" msgid="2194676418924016327">"Vendos alarm"</string>
-<<<<<<< HEAD
-    <!-- no translation found for control_set_alarm_with_existing (3359285346655630660) -->
-    <skip />
-    <string name="menu_alarm" msgid="4772010125376647519">"Alarm"</string>
-    <string name="menu_timer" msgid="6459070074762877114">"Kohëmatës"</string>
-=======
     <string name="menu_alarm" msgid="4772010125376647519">"Alarmi"</string>
     <string name="menu_timer" msgid="6459070074762877114">"Kohëmatësi"</string>
->>>>>>> 8ea254a8
     <string name="menu_clock" msgid="5612760670606829805">"Ora"</string>
-    <string name="menu_stopwatch" msgid="3396117705293574701">"Kronometër"</string>
+    <string name="menu_stopwatch" msgid="3396117705293574701">"Kronometri"</string>
     <string name="button_alarms" msgid="3907838219512538763">"Shto alarm"</string>
     <string name="button_cities" msgid="4555761857494501363">"Qytetet"</string>
     <string name="button_menu" msgid="6050484561842120282">"Opsione të tjera"</string>
@@ -195,6 +186,10 @@
     <string name="sw_share_main" msgid="7703563468204234405">"Koha ime është <xliff:g id="TIME">%s</xliff:g>"</string>
     <string name="sw_share_laps" msgid="614390674795945007">"Kohët e xhiros:"</string>
     <string name="sw_notification_lap_number" msgid="3535420316052647126">"Xhiroja <xliff:g id="NUMBER">%d</xliff:g>"</string>
+  <string-array name="sw_lap_number_set">
+    <item msgid="2816627565030953899">"# <xliff:g id="NUMBER">%d</xliff:g>"</item>
+    <item msgid="316923361931627987">"# <xliff:g id="NUMBER">%02d</xliff:g>"</item>
+  </string-array>
     <plurals name="Nhours_description" formatted="false" msgid="4539186407746763655">
       <item quantity="other"><xliff:g id="NUMBER">%d</xliff:g> orë</item>
       <item quantity="one">1 orë</item>
@@ -242,15 +237,15 @@
     <string name="clock_style" msgid="2265011060429742344">"Stili"</string>
     <string name="open_date_settings" msgid="5915966847691221307">"Ndërro datën dhe kohën"</string>
   <string-array name="clock_style_entries">
-    <item msgid="917900462224167608">"Analoge"</item>
-    <item msgid="8483930821046925592">"Dixhitale"</item>
+    <item msgid="917900462224167608">"Analog"</item>
+    <item msgid="8483930821046925592">"Dixhital"</item>
   </string-array>
     <string name="automatic_home_clock" msgid="6274174710735449252">"Ora automatike e ekranit bazë"</string>
-    <string name="automatic_home_clock_summary" msgid="6020476321040807273">"Kur udhëton në një zonë ku ora ndryshon, shto një orë për ekranin bazë"</string>
+    <string name="automatic_home_clock_summary" msgid="6020476321040807273">"Në rast se udhëton në zona ku ora ndryshon, shto në ekran edhe një orë tjetër - atë të vendit tënd ku jeton."</string>
     <string name="home_time_zone" msgid="9199730676287974501">"Brezi orar i zonës ku gjendesh"</string>
     <string name="home_time_zone_title" msgid="807894493443834624">"Brezi orar i zonës ku gjendesh"</string>
     <string name="time_picker_cancel" msgid="7437106489606013077">"Anulo"</string>
-    <string name="time_picker_set" msgid="331153175471468051">"Në rregull!"</string>
+    <string name="time_picker_set" msgid="331153175471468051">"Në rregull"</string>
     <string name="time_picker_time_seperator" msgid="7484926510054777041">":"</string>
     <string name="time_picker_ampm_label" msgid="6754113715199751083">"--"</string>
     <string name="time_picker_00_label" msgid="6001006474735281911">":00"</string>
@@ -347,12 +342,9 @@
     <string name="swn_stopped" msgid="783124901663086172">"Ndaloi"</string>
     <string name="description_direction_right" msgid="5709209043267548985">"Rrëshqit djathtas për ta larguar"</string>
     <string name="description_direction_left" msgid="7448141043674998679">"Rrëshqit majtas për ta dremitur"</string>
-<<<<<<< HEAD
-=======
     <string name="description_direction_both" msgid="1841309486023845685">"Rrëshqit majtas për ta shtyrë, ose djathtas për ta hequr"</string>
     <string name="timer_settings" msgid="7955522143086154795">"Kohëmatësit"</string>
     <string name="timer_ringtone_title" msgid="7630214935791599619">"Toni i ziles së kohëmatësit"</string>
->>>>>>> 8ea254a8
     <string name="timer_stopped" msgid="2730331837832462008">"Kohëmatësi ndaloi"</string>
     <string name="timer_paused" msgid="5941160896040771462">"Kohëmatësi u vendos në pauzë"</string>
     <string name="timers_stopped" msgid="3186191253226005149">"<xliff:g id="NUMBER">%d</xliff:g> kohëmatës u vendosën në pauzë"</string>
@@ -365,11 +357,10 @@
     <string name="expand_alarm" msgid="7392616528943305020">"Zgjero alarmin"</string>
     <string name="collapse_alarm" msgid="3561772046433483980">"Shpalos alarmin"</string>
     <string name="alarm_undo" msgid="5710042601177655254">"zhbëj"</string>
-    <string name="alarm_deleted" msgid="5017075127290219443">"Alarmi u fshi."</string>
+    <string name="alarm_deleted" msgid="6131529309389084785">"Alarmi u fshi"</string>
     <string name="slash" msgid="2077577763821006919">"/"</string>
     <string name="world_day_of_week_label" msgid="5911196322328341288">"/ <xliff:g id="LABEL">%s</xliff:g>"</string>
     <string name="next_alarm_description" msgid="2650244835760747046">"Alarmi tjetër: <xliff:g id="ALARM_TIME">%s</xliff:g>"</string>
-    <string name="label_unlabeled" msgid="4699506713571930740"></string>
     <string name="alarms_selected" msgid="1075308195332888260">"U përzgjodhën <xliff:g id="ALARMS">%d</xliff:g>"</string>
     <string name="deleted_message" msgid="1220848140260509437">"U fshi!"</string>
     <plurals name="alarm_delete_confirmation" formatted="false" msgid="3591262014329613293">
@@ -382,12 +373,6 @@
     <string name="no_alarms" msgid="6429431324842022917">"Nuk ka alarme"</string>
     <string name="no_alarms_set" msgid="4887558279496044764">"Nuk është caktuar asnjë alarm"</string>
     <string name="no_upcoming_alarms" msgid="2889840988069436254">"NUK KA ALARME TË ARDHSHME"</string>
-<<<<<<< HEAD
-    <string name="time_format_12_mode" msgid="1619464909892545536">"h:mm pd"</string>
-    <string name="time_format_24_mode" msgid="7998512313148074539">"k:mm"</string>
-    <string name="weekday_time_format_12_mode" msgid="8648842975829470646">"EEE, h:mm pd"</string>
-    <string name="weekday_time_format_24_mode" msgid="152964494051478631">"EEE, k:mm"</string>
-=======
     <string name="invalid_time" msgid="2782334750243998633">"<xliff:g id="INVALID_HOUR">%d</xliff:g>:<xliff:g id="INVALID_MINUTES">%d</xliff:g> <xliff:g id="INVALID_AMPM">%s</xliff:g> është orë e pavlefshme"</string>
     <string name="no_alarm_at" msgid="8140632482969193119">"Nuk ka asnjë alarm në <xliff:g id="ALARM_TIME_HOUR">%d</xliff:g>:<xliff:g id="ALARM_TIME_MINUTES">%d</xliff:g>"</string>
     <string name="no_scheduled_alarms" msgid="2115420148192753534">"Nuk ka asnjë alarm të planifikuar"</string>
@@ -423,5 +408,4 @@
     <string name="pick_alarm_to_dismiss" msgid="5408769235866082896">"Zgjidh se cilin alarm do të heqësh"</string>
     <string name="no_firing_alarms" msgid="4986161963178722289">"Nuk ka asnjë alarm të aktivizuar"</string>
     <string name="alarm_is_snoozed" msgid="7044644119744928846">"Alarmi në <xliff:g id="ALARM_TIME">%s</xliff:g> u shty për 10 minuta"</string>
->>>>>>> 8ea254a8
 </resources>