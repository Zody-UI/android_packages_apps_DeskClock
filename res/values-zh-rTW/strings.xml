--- conflicted
+++ resolved
@@ -53,27 +53,6 @@
     <string name="error">"鬧鐘未設定"</string>
     <string name="dberror">"抱歉，無法設定鬧鐘。"</string>
     <string name="analog_gadget">"類比時鐘"</string>
-<<<<<<< HEAD
-  <string-array name="days_of_week">
-    <item>"星期一"</item>
-    <item>"星期二"</item>
-    <item>"星期三"</item>
-    <item>"星期四"</item>
-    <item>"星期五"</item>
-    <item>"星期六"</item>
-    <item>"星期日"</item>
-  </string-array>
-  <string-array name="days_of_week_short">
-    <item>"週一"</item>
-    <item>"週二"</item>
-    <item>"週三"</item>
-    <item>"週四"</item>
-    <item>"週五"</item>
-    <item>"週六"</item>
-    <item>"週日"</item>
-  </string-array>
-=======
->>>>>>> eb142ac5
     <!-- no translation found for settings (5849739030579520686) -->
     <skip />
     <!-- no translation found for alarm_in_silent_mode_title (3892612644543516705) -->
