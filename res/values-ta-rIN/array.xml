<?xml version="1.0" encoding="UTF-8"?>
<!-- 
    Copyright (C) 2015 The Android Open Source Project

    Licensed under the Apache License, Version 2.0 (the "License");
    you may not use this file except in compliance with the License.
    You may obtain a copy of the License at

         http://www.apache.org/licenses/LICENSE-2.0

    Unless required by applicable law or agreed to in writing, software
    distributed under the License is distributed on an "AS IS" BASIS,
    WITHOUT WARRANTIES OR CONDITIONS OF ANY KIND, either express or implied.
    See the License for the specific language governing permissions and
    limitations under the License
   -->

<resources xmlns:android="http://schemas.android.com/apk/res/android"
    xmlns:xliff="urn:oasis:names:tc:xliff:document:1.2">
  <string-array name="cities_names">
<<<<<<< HEAD
    <item msgid="2528360178629244616">"அபிட்ஜான்"</item>
    <item msgid="6944239639314079002">"அக்ரா"</item>
    <item msgid="1882840263263451068">"ஆட்டிஸ் அபாபா"</item>
    <item msgid="1028929145486670248">"அல்கியர்ஸ்"</item>
    <item msgid="3701057587584676092">"பிளான்டையர்"</item>
    <item msgid="2886322632268247117">"பிராஸாவில்"</item>
    <item msgid="6897570881968822043">"கெய்ரோ"</item>
    <item msgid="267605539096913498">"காஸாபிளான்கா"</item>
    <item msgid="4211664465580587414">"கோனக்ரே"</item>
    <item msgid="4541602834272820641">"தாக்கர்"</item>
    <item msgid="8465732069409300950">"தார் ஸ் சலாம்"</item>
    <item msgid="6622510954516549116">"டிஜிபவ்டி"</item>
    <item msgid="2276489800209768303">"ஃப்ரீடவுன்"</item>
    <item msgid="1240576997711861023">"கபோரோன்"</item>
    <item msgid="5349334209171364385">"ஹராரே"</item>
    <item msgid="6113191477690557327">"ஜோஹன்னஸ்பெர்க்"</item>
    <item msgid="927428576674822400">"கம்பாலா"</item>
    <item msgid="4026832076115235469">"கார்டோம்"</item>
    <item msgid="5410782788724286381">"கிகலி"</item>
    <item msgid="7732811111504353705">"கின்ஷசா"</item>
    <item msgid="932809008471125011">"லாகோஸ்"</item>
    <item msgid="2795948760365855772">"மசேரு"</item>
    <item msgid="6464910812969504493">"மோகாதிஷு"</item>
    <item msgid="4620365036488328944">"நைரோபி"</item>
    <item msgid="4196652835056468390">"சாவோ டோமே"</item>
    <item msgid="2002053268354813523">"திம்புக்டு"</item>
    <item msgid="6789355206260535774">"த்ரிபோலி"</item>
    <item msgid="1662913445892282208">"துனிஸ்"</item>
    <item msgid="1958350526592385504">"அங்கரேஜ்"</item>
    <item msgid="4530964415403549431">"மென்டோசா"</item>
    <item msgid="5519841965499989640">"அரூபா"</item>
    <item msgid="3619641653330712167">"அஸன்சியன்"</item>
    <item msgid="1807527094848372100">"பார்படாஸ்"</item>
    <item msgid="7833099001850188721">"பெலிஸ்"</item>
    <item msgid="5063415446546412441">"பொகோட்டா"</item>
    <item msgid="2839227656429500365">"பவுனஸ் ஏர்ஸ்"</item>
    <item msgid="1133762043888408997">"கன்குன்"</item>
    <item msgid="5326063045518438386">"கேராகஸ்"</item>
    <item msgid="889935230113732517">"கேமன்"</item>
    <item msgid="3444477982230350362">"சிகாகோ"</item>
    <item msgid="610305270095390771">"கோஸ்டா ரிகா"</item>
    <item msgid="4297448531030514920">"க்யூராகோ"</item>
    <item msgid="1819003821428989864">"டாவ்சன் கிரீக்"</item>
    <item msgid="4753714764113170675">"தேன்வர்"</item>
    <item msgid="2279315094917045244">"டெட்ராய்ட்"</item>
    <item msgid="1330228105893462956">"டொமினிகா"</item>
    <item msgid="3303245425281858320">"எட்மான்டான்"</item>
    <item msgid="6102675683216802960">"எல் சால்வேடார்"</item>
    <item msgid="7404823948632138334">"ஃபார்டெல்சா"</item>
    <item msgid="5295234178172153733">"கிராண்ட் துர்க்"</item>
    <item msgid="3015155377774814857">"கிரேனடா"</item>
    <item msgid="5124228611616346914">"கவுதமாலா"</item>
    <item msgid="890870630819396468">"கயானா"</item>
    <item msgid="7195964234494402331">"ஹலிஃபேக்ஸ்"</item>
    <item msgid="4983877234758737190">"ஹவானா"</item>
    <item msgid="2738888001225341531">"இந்தியானாபோலிஸ்"</item>
    <item msgid="5335614190119698790">"நாக்ஸ்"</item>
    <item msgid="9056292535030679310">"மரென்கோ"</item>
    <item msgid="1049051761793330471">"பீட்டர்ஸ்பர்க்"</item>
    <item msgid="4086392912705989429">"டெல் நகரம்"</item>
    <item msgid="4953356468739912331">"வேவே"</item>
    <item msgid="879918079035739958">"விண்செனேஸ்"</item>
    <item msgid="620064188588916047">"வினாமேக்"</item>
    <item msgid="1743310759320576964">"கிங்ஸ்டன்"</item>
    <item msgid="5836540468054579646">"நியூஸ்ட்ரா செனொரா டி லா பாஸ்"</item>
    <item msgid="9111190480556180457">"லிமா"</item>
    <item msgid="3849323884810644665">"லாஸ் ஏஞ்சல்ஸ்"</item>
    <item msgid="9186705637161264387">"லுயிஸ்வில்"</item>
    <item msgid="6045939557161114820">"மானாகுவா"</item>
    <item msgid="3688923880208568496">"மார்ட்டினிக்"</item>
    <item msgid="3124245926616896140">"மென்டோசா"</item>
    <item msgid="8264013691437690644">"மெட்லாகட்லா"</item>
    <item msgid="3242307788223843671">"மெக்ஸிகோ நகரம்"</item>
    <item msgid="3904210242491724008">"மான்டெர்ரே"</item>
    <item msgid="2049700402307558992">"மொண்டேவீடியோ"</item>
    <item msgid="6972371385309297826">"மான்ட்ரியல்"</item>
    <item msgid="1121150121639680484">"நசவ்"</item>
    <item msgid="8783518093470040300">"நியூயார்க்"</item>
    <item msgid="8685565479120721681">"ப்யூலாஹ்"</item>
    <item msgid="6854366494939955818">"சென்டர்"</item>
    <item msgid="7325195282520040665">"நியூ சலேம்"</item>
    <item msgid="3368872340258580668">"பனாமா"</item>
    <item msgid="58921303248631494">"ஃபோனிக்ஸ்"</item>
    <item msgid="6678389014419621494">"போர்ட் ஆஃப் ஸ்பெயின்"</item>
    <item msgid="5255184875289196899">"போர்ட்-வ்-பிரின்ஸ்"</item>
    <item msgid="7039428977566254389">"புயர்டோ ரிகோ"</item>
    <item msgid="1577859671465557300">"சாண்டோ டோமிங்கோ"</item>
    <item msgid="3956700126827381905">"சாவ் பாலோ"</item>
    <item msgid="3851056559336304908">"செயின்ட் ஜான்ஸ்"</item>
    <item msgid="7620601490016157459">"செயின்ட் கீட்ஸ்"</item>
    <item msgid="256494147725561888">"செயிண்ட் லூசியா"</item>
    <item msgid="9065982618380084594">"செயின்ட் தாமஸ்"</item>
    <item msgid="7424657189317481507">"டிஜுவானா"</item>
    <item msgid="7378768724772963031">"டொரொன்டோ"</item>
    <item msgid="2880175928020421322">"வாங்கூவர்"</item>
    <item msgid="8906495585877998744">"வின்னிபெக்"</item>
    <item msgid="8681645071790623069">"சவுத் போல்"</item>
    <item msgid="9066834921549182064">"லாங்கர்பியன்"</item>
    <item msgid="4656709932014204632">"அல்மாதி"</item>
    <item msgid="2173021164159165084">"அம்மான்"</item>
    <item msgid="5365315490101319010">"அனடீர்"</item>
    <item msgid="2203136550754775298">"அக்தூ"</item>
    <item msgid="6373057865921966096">"பாக்தாத்"</item>
    <item msgid="7705451629446449789">"பஹ்ரைன்"</item>
    <item msgid="2201480850069597815">"பாக்கூ"</item>
    <item msgid="424770109352500733">"பாங்காக்"</item>
    <item msgid="5329081174177673828">"பெய்ரூட்"</item>
    <item msgid="7187135889522860058">"கொல்கத்தா"</item>
    <item msgid="8261312970920594511">"டமாஸ்கஸ்"</item>
    <item msgid="6050005781178769107">"டாக்கா"</item>
    <item msgid="846831973484498790">"துபாய்"</item>
    <item msgid="6320380511060318660">"காஸா"</item>
    <item msgid="138195076135095830">"ஹெப்ரன்"</item>
    <item msgid="2792857260329757927">"ஹொ சி மின்"</item>
    <item msgid="2753915200056183217">"ஹாங்காங்"</item>
    <item msgid="6375713877627922624">"இஸ்தான்புல்"</item>
    <item msgid="164857852656167029">"ஜகார்த்தா"</item>
    <item msgid="514551483895638508">"ஜெருசலேம்"</item>
    <item msgid="7852405794661778785">"காபூல்"</item>
    <item msgid="2733033767438957766">"கராச்சி"</item>
    <item msgid="5644311217186397680">"காத்மாண்டு"</item>
    <item msgid="1242216853434928489">"கோலாலம்பூர்"</item>
    <item msgid="4933780769758115782">"குவைத்"</item>
    <item msgid="6882764635090995312">"மகவ்"</item>
    <item msgid="3986352476396048104">"மணிலா"</item>
    <item msgid="7941758124259560958">"மஸ்கட்"</item>
    <item msgid="2671480270494284192">"ஃப்னோம் பென்"</item>
    <item msgid="3585358766120768888">"பியோங்கியாங்"</item>
    <item msgid="282733287703161268">"கத்தார்"</item>
    <item msgid="8551825553277677949">"ரங்கூன்"</item>
    <item msgid="3510541723342902050">"ரியாத்"</item>
    <item msgid="7301933049899867383">"சைகோன்"</item>
    <item msgid="2859585838402694009">"சீயோல்"</item>
    <item msgid="33498601045535875">"ஷாங்காய்"</item>
    <item msgid="8274790879257759399">"சிங்கப்பூர்"</item>
    <item msgid="4185891512451859606">"தைபை"</item>
    <item msgid="8272983787037437358">"டெஹ்ரன்"</item>
    <item msgid="7548402686482506151">"டெல் அவிவ்"</item>
    <item msgid="6921751833980197720">"டோக்கியோ"</item>
    <item msgid="59728156515393986">"உலான்பாட்டர்"</item>
    <item msgid="701446121859732513">"பெர்முடா"</item>
    <item msgid="6874435045145230527">"கேனரி"</item>
    <item msgid="1975124795172898686">"கேப் வெர்ட்"</item>
    <item msgid="5405194758503124447">"ரேக்ஜாவிக்"</item>
    <item msgid="4841506971765063373">"ஸ்டேன்லி"</item>
    <item msgid="3192252088299410199">"அடேலைட்"</item>
    <item msgid="4515440099016150233">"பிரிஸ்பேன்"</item>
    <item msgid="1603342478771190398">"கான்பெரா"</item>
    <item msgid="7369443573793537977">"டார்வின்"</item>
    <item msgid="6038622967693853356">"மெல்போர்ன்"</item>
    <item msgid="5987600941235656656">"நியூ சவுத் வேல்ஸ்"</item>
    <item msgid="8993222367897103441">"பெர்த்"</item>
    <item msgid="2331172541371685437">"குயின்ஸ்லாந்து"</item>
    <item msgid="2150912736505182699">"சிட்னி"</item>
    <item msgid="8097029759143077179">"விக்டோரியா"</item>
    <item msgid="2175264082469352441">"நியூஃபௌண்ட்லாண்ட்"</item>
    <item msgid="5299806709792658953">"சாஸ்கட்சுவான்"</item>
    <item msgid="2742335625880576228">"ஈஸ்டர் தீவு"</item>
    <item msgid="3401105135843706855">"ஆம்ஸ்டர்டம்"</item>
    <item msgid="7408055867187369479">"அண்டோரா"</item>
    <item msgid="7714099594043232998">"ஏதேன்ஸ்"</item>
    <item msgid="7588965073415041593">"பெல்ஃபாஸ்ட்"</item>
    <item msgid="8982755519728730268">"பெல்க்ரேடு"</item>
    <item msgid="5820954942905597949">"பெர்லின்"</item>
    <item msgid="7624062157455799880">"பிரடிஸ்லாவா"</item>
    <item msgid="6138895798733335888">"புருசேல்ஸ்"</item>
    <item msgid="8836227282219002613">"புசாரெஸ்ட்"</item>
    <item msgid="8868098210480147802">"புத்தபெஸ்ட்"</item>
    <item msgid="114329374155996860">"சிசினவ்"</item>
    <item msgid="6487487167873723374">"கோபென்ஹகன்"</item>
    <item msgid="5264002034116955880">"டப்ளின்"</item>
    <item msgid="7950073703814432186">"ஜிப்ரால்டர்"</item>
    <item msgid="4616641627708493425">"ஹெல்சிங்கி"</item>
    <item msgid="212359461403262711">"ஐஸ்லே ஆஃப் மேன்"</item>
    <item msgid="4245799496293578703">"இஸ்தான்புல்"</item>
    <item msgid="4477669700025211678">"கீவ்"</item>
    <item msgid="7233802930588725294">"லிஸ்பன்"</item>
    <item msgid="7186725202454661926">"லண்டன்"</item>
    <item msgid="5298853578615697920">"லக்சம்பர்க்"</item>
    <item msgid="3107227222663823852">"மாட்ரிட்"</item>
    <item msgid="6409612387432198642">"மால்டா"</item>
    <item msgid="6955558182074785338">"மின்ஸ்க்"</item>
    <item msgid="6228242074512253552">"மொனாக்கோ"</item>
    <item msgid="6544575681565409774">"மாஸ்கோ"</item>
    <item msgid="3976815367069730505">"ஓஸ்லோ"</item>
    <item msgid="2469420333993086275">"பாரிஸ்"</item>
    <item msgid="7485656867179996639">"ப்ராக்"</item>
    <item msgid="988513162091270543">"ரிகா"</item>
    <item msgid="3998650297514954079">"ரோம்"</item>
    <item msgid="1732427206709814080">"சான் மாரினோ"</item>
    <item msgid="2794131568674225119">"சராஜேவோ"</item>
    <item msgid="2400301040855226066">"சிம்ஃபெரோபோல்"</item>
    <item msgid="9186733542818983602">"ஸ்கோப்ஜே"</item>
    <item msgid="1586570243468059398">"சோஃபியா"</item>
    <item msgid="564898083230872572">"ஸ்டாக்ஹோம்"</item>
    <item msgid="8462542989781385012">"டலின்"</item>
    <item msgid="6709788967440613264">"வாடிகன்"</item>
    <item msgid="8251863344440905549">"வியன்னா"</item>
    <item msgid="3257947331297603891">"வில்னியஸ்"</item>
    <item msgid="2305299694079344212">"வார்ஸா"</item>
    <item msgid="4469591142000997702">"ஸக்ரெப்"</item>
    <item msgid="3827805692447432666">"ஜூரிக்"</item>
    <item msgid="7710293346890852314">"ஆண்டனநரிவோ"</item>
    <item msgid="8675463358261691187">"மால்டீவ்ஸ்"</item>
    <item msgid="8258461076442136172">"மொரிஷியஸ்"</item>
    <item msgid="3150318624617990367">"ஆக்லாந்து"</item>
    <item msgid="8427795435830682122">"ஃபிஜி"</item>
    <item msgid="1158779814198631169">"குவாம்"</item>
    <item msgid="5893704879373137457">"ஹானலுலு"</item>
    <item msgid="1770338947698194275">"க்ரிதிமதி"</item>
    <item msgid="3115018823853432422">"நவுமியா"</item>
    <item msgid="8930848797035435014">"சமோவா"</item>
    <item msgid="5520094948583238358">"தாஹிதி"</item>
    <item msgid="7301905385854586936">"ஆன்டிகுவா"</item>
    <item msgid="8984152310253274404">"ஆஸ்டின்"</item>
    <item msgid="6874533703004710145">"பாஸ்டன்"</item>
    <item msgid="7432962958322057136">"கல்கேரி"</item>
    <item msgid="8096684279604140978">"கொலம்பஸ்"</item>
    <item msgid="936901718255724986">"டல்லாஸ்"</item>
    <item msgid="4015131634823666245">"நாக்ஸ்வில்"</item>
    <item msgid="3978413466663710403">"மெம்பிஸ்"</item>
    <item msgid="5023838008354228529">"மயாமி"</item>
    <item msgid="7182213480667543511">"மினியாபோலிஸ்"</item>
    <item msgid="869023139270244552">"ஒட்டாவா"</item>
    <item msgid="8138869957811168440">"பிலடெல்பியா"</item>
    <item msgid="1752278495028380978">"போர்ட்லாண்ட்"</item>
    <item msgid="8972733979389600134">"சான் டியகோ"</item>
    <item msgid="304925930860094332">"சான் ஃபிரான்சிஸ்கோ"</item>
    <item msgid="1092295421727954508">"சால்ட் லேக் நகரம்"</item>
    <item msgid="2861495155508879945">"சான் ஜோஸ்"</item>
    <item msgid="6951841899277574144">"சான் சால்வடார்"</item>
    <item msgid="4063054959106860389">"சியாட்டில்"</item>
    <item msgid="4985936045757148312">"செயின்ட் லூயிஸ்"</item>
    <item msgid="2498001791404810614">"வாஷிங்டன் D.C."</item>
    <item msgid="6490744399654978915">"ஹவுஸ்டன்"</item>
    <item msgid="5461172996986211872">"சேன் ஆண்டொனியோ"</item>
    <item msgid="7955879665647778362">"ஜாக்சன்வில்"</item>
    <item msgid="7274737959786806118">"பால்டிமோர்"</item>
    <item msgid="5440109692257991959">"நாஷ்வில்"</item>
    <item msgid="2580598303029580540">"மில்வாக்கி"</item>
    <item msgid="5778397064882342884">"ஓக்லஹோமா நகரம்"</item>
    <item msgid="60834900460576333">"லாஸ் வேகஸ்"</item>
    <item msgid="1242224546028941695">"ஆல்புகெர்க்கி"</item>
    <item msgid="2108508912885156322">"டக்சன்"</item>
    <item msgid="2736505692163909286">"சேக்ரமெண்டோ"</item>
    <item msgid="4244292537769840523">"அட்லாண்டா"</item>
    <item msgid="1458420523389537755">"க்ளீவ்லேண்டு"</item>
    <item msgid="6576927115185043547">"நியூ ஆர்லியன்ஸ்"</item>
    <item msgid="2723274638984844697">"தம்பா"</item>
    <item msgid="1176352970801801624">"பிட்ஸ்பர்க்"</item>
    <item msgid="5624802871949256105">"சின்சினாட்டி"</item>
    <item msgid="527393217276418005">"மவுண்டைன் வியூ"</item>
    <item msgid="1744025839066009857">"ரெனோ"</item>
    <item msgid="6276904698731697502">"பிளாக் ராக் நகரம்"</item>
    <item msgid="2844451059935789778">"தோஹா"</item>
    <item msgid="4108653157206192019">"பீஜிங்"</item>
    <item msgid="6115360044399896579">"மும்பை"</item>
    <item msgid="7140676596549732117">"தில்லி"</item>
    <item msgid="1236127343975476693">"ஒசாகா"</item>
    <item msgid="6470041111418276646">"லாகூர்"</item>
    <item msgid="5672665774945554582">"சனா"</item>
    <item msgid="4227294244388933650">"பார்சிலோனா"</item>
    <item msgid="2404605478532633099">"மூனிக்"</item>
    <item msgid="2402973841037462176">"மிலன்"</item>
    <item msgid="1658609023659261743">"ஃபிராங்க்பர்ட்"</item>
    <item msgid="4214691757607136548">"ஹானொய்"</item>
    <item msgid="484506613000693635">"அங்காரா"</item>
    <item msgid="1958807113380596945">"பெங்களூரு"</item>
    <item msgid="2258411542499008700">"பிரேசிலியா"</item>
    <item msgid="770086263560182220">"கேப் டவுன்"</item>
    <item msgid="5936333722350504953">"இஸ்லாமாபாத்"</item>
    <item msgid="3631805761163219329">"ரியோ டி ஜெனிரோ"</item>
    <item msgid="6544644866501929714">"அண் ஆர்பர்"</item>
    <item msgid="8675519768651745334">"பவுல்டர்"</item>
    <item msgid="7006632817384692182">"கேம்பிரிட்ஜ்"</item>
    <item msgid="7233704593042272414">"கிர்க்லாந்து"</item>
    <item msgid="717352875658559544">"மாடிசன்"</item>
    <item msgid="3567009426051313507">"குவாங்சாவு"</item>
    <item msgid="2738289235744819761">"ஜதராபாத்"</item>
    <item msgid="35629823970779893">"ரெஸ்டன்"</item>
    <item msgid="2620375619174484543">"பெலோ ஹாரிசாண்டே"</item>
    <item msgid="3949247113051549869">"சாண்டியாகோ"</item>
    <item msgid="3583568170097050810">"மோன்ரோவியா"</item>
    <item msgid="4337041465665825381">"கொழும்பு"</item>
    <item msgid="2758533074887258174">"சிஹூவாஹுவா"</item>
    <item msgid="3904262821019008829">"சால்வடார்"</item>
    <item msgid="7335556305222315705">"குர்கான்"</item>
    <item msgid="8092021218913879570">"மான்செஸ்டர்"</item>
    <item msgid="3262376108426000449">"க்யிவ்"</item>
    <item msgid="1321450515191695851">"செயின்ட் பீட்டர்ஸ்பர்க்"</item>
    <item msgid="5152144018647717853">"க்ரகொவ்"</item>
    <item msgid="3995511368799031783">"வ்ரோக்லா"</item>
    <item msgid="7251862005498390469">"ஹாம்பர்க்"</item>
    <item msgid="4403899516544001462">"ஓலூ"</item>
    <item msgid="8378499650951313108">"ஹைஃபா"</item>
    <item msgid="7504732361387330116">"சான் ஜுவான்"</item>
    <item msgid="8613864994547669100">"தெகுசிகல்பா"</item>
    <item msgid="7087691675228926801">"பரமரிபோ"</item>
    <item msgid="478384295484578701">"குய்டொ"</item>
    <item msgid="4517870253399384206">"லுஜுபுல்ஜானா"</item>
=======
    <item msgid="4653806289288974388">"அ<xliff:g id="SEPARATOR">=</xliff:g>அபிட்ஜான்"</item>
    <item msgid="4864167603178202155">"அ<xliff:g id="SEPARATOR">=</xliff:g>அக்ரா"</item>
    <item msgid="6478898553803167749">"அ<xliff:g id="SEPARATOR">=</xliff:g>அடிஸ் அபாபா"</item>
    <item msgid="5618029992528436448">"அ<xliff:g id="SEPARATOR">=</xliff:g>அல்கியர்ஸ்"</item>
    <item msgid="2906834750114790793">"ப<xliff:g id="SEPARATOR">=</xliff:g>பிளான்டையர்"</item>
    <item msgid="8153571933836629863">"ப<xliff:g id="SEPARATOR">=</xliff:g>பிராஸாவில்லி"</item>
    <item msgid="3703129580594640833">"க<xliff:g id="SEPARATOR">=</xliff:g>கெய்ரோ"</item>
    <item msgid="2300915410194647320">"க<xliff:g id="SEPARATOR">=</xliff:g>காஸாபிளான்கா"</item>
    <item msgid="1217039002304887948">"க<xliff:g id="SEPARATOR">=</xliff:g>கோனக்ரே"</item>
    <item msgid="8775104707806220928">"த<xliff:g id="SEPARATOR">=</xliff:g>தாகர்"</item>
    <item msgid="5948764589113643811">"த<xliff:g id="SEPARATOR">=</xliff:g>தார் ஸ் சலாம்"</item>
    <item msgid="6306254507715416077">"ட<xliff:g id="SEPARATOR">=</xliff:g>டிஜிபவ்டி"</item>
    <item msgid="4286108029159501866">"ஃ<xliff:g id="SEPARATOR">=</xliff:g>ஃபிரீடவுன்"</item>
    <item msgid="4514786733035528116">"க<xliff:g id="SEPARATOR">=</xliff:g>கபோரோன்"</item>
    <item msgid="7367496854968219671">"ஹ<xliff:g id="SEPARATOR">=</xliff:g>ஹராரே"</item>
    <item msgid="6837746379726020288">"ஜ<xliff:g id="SEPARATOR">=</xliff:g>ஜோகன்ஸ்பர்க்"</item>
    <item msgid="6284185156591171506">"க<xliff:g id="SEPARATOR">=</xliff:g>கம்பாலா"</item>
    <item msgid="3299518884693668985">"க<xliff:g id="SEPARATOR">=</xliff:g>கார்டோம்"</item>
    <item msgid="4614879508966043969">"க<xliff:g id="SEPARATOR">=</xliff:g>கிகலி"</item>
    <item msgid="8878437043772547732">"க<xliff:g id="SEPARATOR">=</xliff:g>கின்ஷசா"</item>
    <item msgid="6325601635544067909">"ல<xliff:g id="SEPARATOR">=</xliff:g>லாகோஸ்"</item>
    <item msgid="6094357506290323524">"ம<xliff:g id="SEPARATOR">=</xliff:g>மேஸெரூ"</item>
    <item msgid="7270525814400329098">"ம<xliff:g id="SEPARATOR">=</xliff:g>மொகடிஷூ"</item>
    <item msgid="353110101402547540">"ந<xliff:g id="SEPARATOR">=</xliff:g>நைரோபி"</item>
    <item msgid="1688121892646984549">"ச<xliff:g id="SEPARATOR">=</xliff:g>சாவோ டோமே"</item>
    <item msgid="3642219084651687800">"த<xliff:g id="SEPARATOR">=</xliff:g>திம்புக்டு"</item>
    <item msgid="7287513493631179463">"த<xliff:g id="SEPARATOR">=</xliff:g>திரிப்பொலி"</item>
    <item msgid="5052614613671591560">"த<xliff:g id="SEPARATOR">=</xliff:g>துனிஸ்"</item>
    <item msgid="7976303179193839859">"அ<xliff:g id="SEPARATOR">=</xliff:g>அங்கரேஜ்"</item>
    <item msgid="193703779380497120">"ம<xliff:g id="SEPARATOR">=</xliff:g>மெண்டோசா"</item>
    <item msgid="5448884981082519628">"அ<xliff:g id="SEPARATOR">=</xliff:g>அரூபா"</item>
    <item msgid="1577938273323914773">"அ<xliff:g id="SEPARATOR">=</xliff:g>அஸன்சியன்"</item>
    <item msgid="5617155978105010520">"ப<xliff:g id="SEPARATOR">=</xliff:g>பார்படாஸ்"</item>
    <item msgid="3600025702357376322">"ப<xliff:g id="SEPARATOR">=</xliff:g>பெலிஸ்"</item>
    <item msgid="2847679817118467051">"ப<xliff:g id="SEPARATOR">=</xliff:g>பொகோட்டா"</item>
    <item msgid="9029003541681282929">"ப<xliff:g id="SEPARATOR">=</xliff:g>பியூனஸ் அயர்ஸ்"</item>
    <item msgid="2338367960332622522">"க<xliff:g id="SEPARATOR">=</xliff:g>கன்குன்"</item>
    <item msgid="4339797536047170278">"க<xliff:g id="SEPARATOR">=</xliff:g>கராகஸ்"</item>
    <item msgid="9199080438977757863">"க<xliff:g id="SEPARATOR">=</xliff:g>கேமன்"</item>
    <item msgid="1993203473281589891">"ச<xliff:g id="SEPARATOR">=</xliff:g>சிகாகோ"</item>
    <item msgid="7990342776303470263">"க<xliff:g id="SEPARATOR">=</xliff:g>கோஸ்டா ரிகா"</item>
    <item msgid="5676109900908808628">"க<xliff:g id="SEPARATOR">=</xliff:g>குராசோ"</item>
    <item msgid="5519120432577564812">"ட<xliff:g id="SEPARATOR">=</xliff:g>டவ்சன் கிரீக்"</item>
    <item msgid="2126228972377380680">"ட<xliff:g id="SEPARATOR">=</xliff:g>டென்வர்"</item>
    <item msgid="3298410632922319193">"ட<xliff:g id="SEPARATOR">=</xliff:g>டெட்ராய்ட்"</item>
    <item msgid="2819032085688382805">"ட<xliff:g id="SEPARATOR">=</xliff:g>டொமினிகா"</item>
    <item msgid="6170433208654553821">"எ<xliff:g id="SEPARATOR">=</xliff:g>எட்மான்டான்"</item>
    <item msgid="795461860173291499">"எ<xliff:g id="SEPARATOR">=</xliff:g>எல் சால்வேடார்"</item>
    <item msgid="7872196528637597794">"ஃ<xliff:g id="SEPARATOR">=</xliff:g>ஃபோர்தலேசா"</item>
    <item msgid="5801558418916235541">"க<xliff:g id="SEPARATOR">=</xliff:g>கிராண்ட் துர்க்"</item>
    <item msgid="2103759276235503048">"க<xliff:g id="SEPARATOR">=</xliff:g>கிரேனடா"</item>
    <item msgid="1490069759176391533">"க<xliff:g id="SEPARATOR">=</xliff:g>கவுதமாலா"</item>
    <item msgid="525959305652046261">"க<xliff:g id="SEPARATOR">=</xliff:g>கயானா"</item>
    <item msgid="7565596629973190931">"ஹ<xliff:g id="SEPARATOR">=</xliff:g>ஹலிஃபாக்ஸ்"</item>
    <item msgid="3811169155065582644">"ஹ<xliff:g id="SEPARATOR">=</xliff:g>ஹவானா"</item>
    <item msgid="3733555435078090201">"இ<xliff:g id="SEPARATOR">=</xliff:g>இண்டியானாபோலிஸ்"</item>
    <item msgid="226982663848410981">"ந<xliff:g id="SEPARATOR">=</xliff:g>நாக்ஸ்"</item>
    <item msgid="3815293080342229459">"ம<xliff:g id="SEPARATOR">=</xliff:g>மரென்கோ"</item>
    <item msgid="6594853515451547389">"ப<xliff:g id="SEPARATOR">=</xliff:g>பீட்டர்ஸ்பர்க்"</item>
    <item msgid="6091571889213283534">"ட<xliff:g id="SEPARATOR">=</xliff:g>டெல் சிட்டி"</item>
    <item msgid="3089369312058696669">"வ<xliff:g id="SEPARATOR">=</xliff:g>வேவே"</item>
    <item msgid="1334860422444068943">"வ<xliff:g id="SEPARATOR">=</xliff:g>விண்செனேஸ்"</item>
    <item msgid="7775105082093691756">"வ<xliff:g id="SEPARATOR">=</xliff:g>வினாமேக்"</item>
    <item msgid="4043335541899184547">"க<xliff:g id="SEPARATOR">=</xliff:g>கிங்ஸ்டன்"</item>
    <item msgid="1063757593477259280">"ந<xliff:g id="SEPARATOR">=</xliff:g>நியூஸ்ட்ரா செனரோ லா பாஸ்"</item>
    <item msgid="349901732062388869">"ல<xliff:g id="SEPARATOR">=</xliff:g>லிமா"</item>
    <item msgid="4977592519316837842">"ல<xliff:g id="SEPARATOR">=</xliff:g>லாஸ் ஏஞ்சல்ஸ்"</item>
    <item msgid="7713051790509638572">"ல<xliff:g id="SEPARATOR">=</xliff:g>லூயிஸ்வெல்லி"</item>
    <item msgid="8460620935898405225">"ம<xliff:g id="SEPARATOR">=</xliff:g>மனாகுவா"</item>
    <item msgid="8328345293081464192">"ம<xliff:g id="SEPARATOR">=</xliff:g>மார்டினிக்"</item>
    <item msgid="8010357327448619637">"ம<xliff:g id="SEPARATOR">=</xliff:g>மெண்டோசா"</item>
    <item msgid="2046777213916219253">"ம<xliff:g id="SEPARATOR">=</xliff:g>மெட்லகட்லா"</item>
    <item msgid="2227885609632709258">"ம<xliff:g id="SEPARATOR">=</xliff:g>மெக்ஸிக்கோ சிட்டி"</item>
    <item msgid="9089629663998569289">"ம<xliff:g id="SEPARATOR">=</xliff:g>மான்ட்டேரே"</item>
    <item msgid="2782276175306930748">"ம<xliff:g id="SEPARATOR">=</xliff:g>மங்கோலியா"</item>
    <item msgid="4942386959622269480">"ம<xliff:g id="SEPARATOR">=</xliff:g>மாண்ட்ரீல்"</item>
    <item msgid="3068203952968918165">"ந<xliff:g id="SEPARATOR">=</xliff:g>நசாவூ"</item>
    <item msgid="4234515454127289962">"ந<xliff:g id="SEPARATOR">=</xliff:g>நியூயார்க்"</item>
    <item msgid="1660551302087304308">"ப<xliff:g id="SEPARATOR">=</xliff:g>பியூலா"</item>
    <item msgid="415823390775449071">"ச<xliff:g id="SEPARATOR">=</xliff:g>சென்டர்"</item>
    <item msgid="6644186958433380884">"ந<xliff:g id="SEPARATOR">=</xliff:g>நியூ சாலம்"</item>
    <item msgid="6408587617047971798">"ப<xliff:g id="SEPARATOR">=</xliff:g>பனாமா"</item>
    <item msgid="5576899364199447991">"ப<xliff:g id="SEPARATOR">=</xliff:g>பீனிக்ஸ்"</item>
    <item msgid="5541266909095409447">"ப<xliff:g id="SEPARATOR">=</xliff:g>போர்ட் ஆஃப் ஸ்பெயின்"</item>
    <item msgid="6417519313622785932">"ப<xliff:g id="SEPARATOR">=</xliff:g>போர்ட்-ஓ-பிரின்ஸ்"</item>
    <item msgid="2078589249210571366">"ப<xliff:g id="SEPARATOR">=</xliff:g>போர்டே ரிகோ"</item>
    <item msgid="8522030474373927681">"ச<xliff:g id="SEPARATOR">=</xliff:g>சாண்டோ டோமிங்கோ"</item>
    <item msgid="4763853453317431594">"ச<xliff:g id="SEPARATOR">=</xliff:g>சாவ் பாலோ"</item>
    <item msgid="2713153284784311646">"ச<xliff:g id="SEPARATOR">=</xliff:g>செயின்ட் ஜான்ஸ்"</item>
    <item msgid="8252666620333105271">"ச<xliff:g id="SEPARATOR">=</xliff:g>செயின்ட் கீட்ஸ்"</item>
    <item msgid="4851597775036027515">"ச<xliff:g id="SEPARATOR">=</xliff:g>செயின்ட் லூசியா"</item>
    <item msgid="2395485473100271503">"ச<xliff:g id="SEPARATOR">=</xliff:g>செயின்ட் தாமஸ்"</item>
    <item msgid="4148037555658225145">"ட<xliff:g id="SEPARATOR">=</xliff:g>டிஜூவானா"</item>
    <item msgid="3491199166042475853">"ட<xliff:g id="SEPARATOR">=</xliff:g>டொரன்டோ"</item>
    <item msgid="1506838283840737263">"வ<xliff:g id="SEPARATOR">=</xliff:g>வான்கூவர்"</item>
    <item msgid="8935386104773857399">"வ<xliff:g id="SEPARATOR">=</xliff:g>வின்னிபெக்"</item>
    <item msgid="498429228419399474">"ச<xliff:g id="SEPARATOR">=</xliff:g>சவுத் போல்<xliff:g id="PHONETIC">:</xliff:g>"</item>
    <item msgid="4076962667198039206">"ல<xliff:g id="SEPARATOR">=</xliff:g>லாங்யெர்பியேன்"</item>
    <item msgid="3784788073896028355">"அ<xliff:g id="SEPARATOR">=</xliff:g>அல்மாதி"</item>
    <item msgid="7895695236056852523">"அ<xliff:g id="SEPARATOR">=</xliff:g>அம்மான்"</item>
    <item msgid="1795426532295280371">"அ<xliff:g id="SEPARATOR">=</xliff:g>அனடீர்"</item>
    <item msgid="7194236926158343552">"அ<xliff:g id="SEPARATOR">=</xliff:g>அக்தூ"</item>
    <item msgid="4796350130854360870">"ப<xliff:g id="SEPARATOR">=</xliff:g>பாக்தாத்"</item>
    <item msgid="4020105434451091851">"ப<xliff:g id="SEPARATOR">=</xliff:g>பஹ்ரைன்"</item>
    <item msgid="3895868797052686484">"ப<xliff:g id="SEPARATOR">=</xliff:g>பாகு"</item>
    <item msgid="228001522630057957">"ப<xliff:g id="SEPARATOR">=</xliff:g>பாங்காக்"</item>
    <item msgid="5555647809114820537">"ப<xliff:g id="SEPARATOR">=</xliff:g>பெய்ரூட்"</item>
    <item msgid="2960873998178478784">"க<xliff:g id="SEPARATOR">=</xliff:g>கொல்கத்தா"</item>
    <item msgid="8765555959722950691">"ட<xliff:g id="SEPARATOR">=</xliff:g>டமாஸ்கஸ்"</item>
    <item msgid="4979709428925196546">"ட<xliff:g id="SEPARATOR">=</xliff:g>டாக்கா"</item>
    <item msgid="310419600200885308">"த<xliff:g id="SEPARATOR">=</xliff:g>துபாய்"</item>
    <item msgid="1203379132329159260">"க<xliff:g id="SEPARATOR">=</xliff:g>காஸா"</item>
    <item msgid="2359068282340162319">"ஹ<xliff:g id="SEPARATOR">=</xliff:g>ஹெப்ரன்"</item>
    <item msgid="6223396610551759129">"ஹ<xliff:g id="SEPARATOR">=</xliff:g>ஹோ சி மின்"</item>
    <item msgid="3439764751788710130">"ஹ<xliff:g id="SEPARATOR">=</xliff:g>ஹாங்காங்<xliff:g id="PHONETIC">:</xliff:g>"</item>
    <item msgid="8104778702069607166">"இ<xliff:g id="SEPARATOR">=</xliff:g>இஸ்தான்புல்"</item>
    <item msgid="758800913783999425">"ஜ<xliff:g id="SEPARATOR">=</xliff:g>ஜகார்த்தா"</item>
    <item msgid="8956406398692698126">"ஜ<xliff:g id="SEPARATOR">=</xliff:g>ஜெருசலேம்"</item>
    <item msgid="1664426577433326419">"க<xliff:g id="SEPARATOR">=</xliff:g>காபூல்"</item>
    <item msgid="7700349511508357396">"க<xliff:g id="SEPARATOR">=</xliff:g>கராச்சி"</item>
    <item msgid="5273241794521591984">"க<xliff:g id="SEPARATOR">=</xliff:g>காத்மாண்டு"</item>
    <item msgid="4754850915168634158">"க<xliff:g id="SEPARATOR">=</xliff:g>கோலாலம்பூர்"</item>
    <item msgid="5187849635785055693">"க<xliff:g id="SEPARATOR">=</xliff:g>குவைத்"</item>
    <item msgid="2923385979252179376">"ம<xliff:g id="SEPARATOR">=</xliff:g>மக்காவு"</item>
    <item msgid="722458682107911739">"ம<xliff:g id="SEPARATOR">=</xliff:g>மணிலா"</item>
    <item msgid="6033964325069060422">"ம<xliff:g id="SEPARATOR">=</xliff:g>மஸ்கட்"</item>
    <item msgid="6077458941399984780">"ஃ<xliff:g id="SEPARATOR">=</xliff:g>ஃப்னோம் பென்"</item>
    <item msgid="1245515372520913197">"ப<xliff:g id="SEPARATOR">=</xliff:g>பியொங்யாங்<xliff:g id="PHONETIC">:</xliff:g>"</item>
    <item msgid="5336632319992664889">"க<xliff:g id="SEPARATOR">=</xliff:g>கத்தார்"</item>
    <item msgid="1667243110545095146">"ர<xliff:g id="SEPARATOR">=</xliff:g>ரங்கூன்"</item>
    <item msgid="4460370766685855731">"ர<xliff:g id="SEPARATOR">=</xliff:g>ரியாத்"</item>
    <item msgid="4229224905931739201">"ச<xliff:g id="SEPARATOR">=</xliff:g>சைகோன்"</item>
    <item msgid="8705359848250215620">"ச<xliff:g id="SEPARATOR">=</xliff:g>சியோல்"</item>
    <item msgid="3814881931186962624">"ஷ<xliff:g id="SEPARATOR">=</xliff:g>ஷாங்காய்<xliff:g id="PHONETIC">:</xliff:g>"</item>
    <item msgid="1422156732794771136">"ச<xliff:g id="SEPARATOR">=</xliff:g>சிங்கப்பூர்"</item>
    <item msgid="8982451946156859368">"த<xliff:g id="SEPARATOR">=</xliff:g>தைபே<xliff:g id="PHONETIC">:</xliff:g>"</item>
    <item msgid="5563193560935461106">"த<xliff:g id="SEPARATOR">=</xliff:g>தெஹ்ரான்"</item>
    <item msgid="8629402941285674273">"ட<xliff:g id="SEPARATOR">=</xliff:g>டெல் அவீவ்"</item>
    <item msgid="76330681636547168">"ட<xliff:g id="SEPARATOR">=</xliff:g>டோக்கியோ<xliff:g id="PHONETIC">:</xliff:g>"</item>
    <item msgid="1705804745888992744">"உ<xliff:g id="SEPARATOR">=</xliff:g>உலான் பாட்டர்"</item>
    <item msgid="2028626988021468640">"ப<xliff:g id="SEPARATOR">=</xliff:g>பெர்முடா"</item>
    <item msgid="4527109966513690429">"க<xliff:g id="SEPARATOR">=</xliff:g>கேனரி"</item>
    <item msgid="4886308317040330383">"க<xliff:g id="SEPARATOR">=</xliff:g>கேப் வெர்டி"</item>
    <item msgid="1003307362164178007">"ர<xliff:g id="SEPARATOR">=</xliff:g>ரெய்க்யவிக்"</item>
    <item msgid="6742010412815268657">"ஸ<xliff:g id="SEPARATOR">=</xliff:g>ஸ்டேன்லி"</item>
    <item msgid="5659389449738592757">"அ<xliff:g id="SEPARATOR">=</xliff:g>அடிலெய்டு"</item>
    <item msgid="4567804576346784523">"ப<xliff:g id="SEPARATOR">=</xliff:g>பிரிஸ்பேன்"</item>
    <item msgid="8730590400362815585">"க<xliff:g id="SEPARATOR">=</xliff:g>கான்பெரா"</item>
    <item msgid="6416990927714140153">"ட<xliff:g id="SEPARATOR">=</xliff:g>டார்வின்"</item>
    <item msgid="3073969292696516135">"ம<xliff:g id="SEPARATOR">=</xliff:g>மெல்போர்ன்"</item>
    <item msgid="1719286228375722176">"ந<xliff:g id="SEPARATOR">=</xliff:g>நியூ சவுத் வேல்ஸ்"</item>
    <item msgid="3663940748056976266">"ப<xliff:g id="SEPARATOR">=</xliff:g>பெர்த்"</item>
    <item msgid="3383881736858438153">"க<xliff:g id="SEPARATOR">=</xliff:g>குயின்ஸ்லாந்து"</item>
    <item msgid="971889339240879138">"ச<xliff:g id="SEPARATOR">=</xliff:g>சிட்னி"</item>
    <item msgid="5542803438162180311">"வ<xliff:g id="SEPARATOR">=</xliff:g>விக்டோரியா"</item>
    <item msgid="11828841481838883">"ந<xliff:g id="SEPARATOR">=</xliff:g>நியூஃபௌண்ட்லாண்ட்"</item>
    <item msgid="1734331918410561807">"ச<xliff:g id="SEPARATOR">=</xliff:g>சாஸ்கட்சுவான்"</item>
    <item msgid="9184412695613864979">"ஈ<xliff:g id="SEPARATOR">=</xliff:g>ஈஸ்டர் தீவு"</item>
    <item msgid="1014282454239014527">"ஆ<xliff:g id="SEPARATOR">=</xliff:g>ஆம்ஸ்டர்டம்"</item>
    <item msgid="4928363054269791193">"அ<xliff:g id="SEPARATOR">=</xliff:g>அண்டோரா"</item>
    <item msgid="912290900213826368">"ஏ<xliff:g id="SEPARATOR">=</xliff:g>ஏதேன்ஸ்"</item>
    <item msgid="6097000352459209495">"ப<xliff:g id="SEPARATOR">=</xliff:g>பெல்ஃபாஸ்ட்"</item>
    <item msgid="3285885824311481790">"ப<xliff:g id="SEPARATOR">=</xliff:g>பெல்கிரேடு"</item>
    <item msgid="911055049821251982">"ப<xliff:g id="SEPARATOR">=</xliff:g>பெர்லின்"</item>
    <item msgid="9099244516556291111">"ப<xliff:g id="SEPARATOR">=</xliff:g>பிரடிஸ்லாவா"</item>
    <item msgid="158977749726480076">"ப<xliff:g id="SEPARATOR">=</xliff:g>ப்ரசல்ஸ்"</item>
    <item msgid="8875102297676173346">"ப<xliff:g id="SEPARATOR">=</xliff:g>புசாரெஸ்ட்"</item>
    <item msgid="804451569472542912">"ப<xliff:g id="SEPARATOR">=</xliff:g>புத்தபெஸ்ட்"</item>
    <item msgid="6827506774445509939">"சி<xliff:g id="SEPARATOR">=</xliff:g>சிசினவ்"</item>
    <item msgid="487345893088732797">"க<xliff:g id="SEPARATOR">=</xliff:g>கோபன்ஹேகன்"</item>
    <item msgid="7760953471297773537">"ட<xliff:g id="SEPARATOR">=</xliff:g>டப்ளின்"</item>
    <item msgid="323414429034825249">"ஜ<xliff:g id="SEPARATOR">=</xliff:g>ஜிப்ரால்டர்"</item>
    <item msgid="1785566206078328830">"ஹ<xliff:g id="SEPARATOR">=</xliff:g>ஹெல்சின்கி"</item>
    <item msgid="5938185647271923359">"ஐ<xliff:g id="SEPARATOR">=</xliff:g>ஐஸ்லே ஆஃப் மேன்"</item>
    <item msgid="5974864320735263245">"இ<xliff:g id="SEPARATOR">=</xliff:g>இஸ்தான்புல்"</item>
    <item msgid="3567775364750772947">"க<xliff:g id="SEPARATOR">=</xliff:g>க்யிவ்"</item>
    <item msgid="540344101798867007">"ல<xliff:g id="SEPARATOR">=</xliff:g>லிஸ்பன்"</item>
    <item msgid="5091062403792923657">"ல<xliff:g id="SEPARATOR">=</xliff:g>லண்டன்"</item>
    <item msgid="7075006205000490364">"ல<xliff:g id="SEPARATOR">=</xliff:g>லக்சம்பர்க்"</item>
    <item msgid="4901781246584739451">"ம<xliff:g id="SEPARATOR">=</xliff:g>மாட்ரிட்"</item>
    <item msgid="9047080834315777144">"ம<xliff:g id="SEPARATOR">=</xliff:g>மால்டா"</item>
    <item msgid="8200456520732452034">"ம<xliff:g id="SEPARATOR">=</xliff:g>மின்ஸ்க்"</item>
    <item msgid="5452744619736513383">"ம<xliff:g id="SEPARATOR">=</xliff:g>மொனாக்கோ"</item>
    <item msgid="3513517408062322298">"ம<xliff:g id="SEPARATOR">=</xliff:g>மாஸ்கோ"</item>
    <item msgid="7917103295878081674">"ஓ<xliff:g id="SEPARATOR">=</xliff:g>ஓஸ்லோ"</item>
    <item msgid="4245547231693746977">"ப<xliff:g id="SEPARATOR">=</xliff:g>பாரிஸ்"</item>
    <item msgid="3778652900196715557">"ப<xliff:g id="SEPARATOR">=</xliff:g>பிராகா"</item>
    <item msgid="1827175423974383675">"ர<xliff:g id="SEPARATOR">=</xliff:g>ரீகா"</item>
    <item msgid="2095130417232677930">"ர<xliff:g id="SEPARATOR">=</xliff:g>ரோம்"</item>
    <item msgid="7631654618289353520">"ச<xliff:g id="SEPARATOR">=</xliff:g>சான் மாரினோ"</item>
    <item msgid="7219835179107610398">"ச<xliff:g id="SEPARATOR">=</xliff:g>சராயோவோ"</item>
    <item msgid="7199868165463282240">"ச<xliff:g id="SEPARATOR">=</xliff:g>சிம்ஃபெரோபோல்"</item>
    <item msgid="2786395006682246794">"ஸ<xliff:g id="SEPARATOR">=</xliff:g>ஸ்கோப்ஜே"</item>
    <item msgid="4706927178872100023">"ச<xliff:g id="SEPARATOR">=</xliff:g>சோஃபியா"</item>
    <item msgid="1982417589953195308">"ஸ<xliff:g id="SEPARATOR">=</xliff:g>ஸ்டாக்ஹோம்"</item>
    <item msgid="1596083919400921960">"த<xliff:g id="SEPARATOR">=</xliff:g>தாலின்"</item>
    <item msgid="3079313598974879114">"வ<xliff:g id="SEPARATOR">=</xliff:g>வாட்டிகன்"</item>
    <item msgid="6516636001856910888">"வ<xliff:g id="SEPARATOR">=</xliff:g>வியன்னா"</item>
    <item msgid="6377314532157945456">"வ<xliff:g id="SEPARATOR">=</xliff:g>வில்னியஸ்"</item>
    <item msgid="3427175235616698721">"வ<xliff:g id="SEPARATOR">=</xliff:g>வார்சா"</item>
    <item msgid="8404354243761332922">"ச<xliff:g id="SEPARATOR">=</xliff:g>சாகிரேப்"</item>
    <item msgid="1457280242717152391">"ச<xliff:g id="SEPARATOR">=</xliff:g>சூரிச்"</item>
    <item msgid="1065940089741359291">"ஆ<xliff:g id="SEPARATOR">=</xliff:g>ஆண்டனநரிவோ"</item>
    <item msgid="5176181880014090003">"ம<xliff:g id="SEPARATOR">=</xliff:g>மாலத்தீவுகள்"</item>
    <item msgid="8281854645557426433">"ம<xliff:g id="SEPARATOR">=</xliff:g>மொரிஷியஸ்"</item>
    <item msgid="2686249517389816420">"ஆ<xliff:g id="SEPARATOR">=</xliff:g>ஆக்லாந்து"</item>
    <item msgid="279925671775807392">"ஔ<xliff:g id="SEPARATOR">=</xliff:g>ஃபிஜி"</item>
    <item msgid="7971492669765264840">"க<xliff:g id="SEPARATOR">=</xliff:g>குவாம்"</item>
    <item msgid="889371273355762733">"ஹ<xliff:g id="SEPARATOR">=</xliff:g>ஹானலுலு"</item>
    <item msgid="5516500578074269817">"க<xliff:g id="SEPARATOR">=</xliff:g>க்ரிதிமதி"</item>
    <item msgid="2740704911915073056">"ந<xliff:g id="SEPARATOR">=</xliff:g>நவுமியா"</item>
    <item msgid="8732832728949672807">"ச<xliff:g id="SEPARATOR">=</xliff:g>சமோவா"</item>
    <item msgid="6489500698846864993">"த<xliff:g id="SEPARATOR">=</xliff:g>தாஹிதி"</item>
    <item msgid="3983121625709442324">"ஆ<xliff:g id="SEPARATOR">=</xliff:g>ஆன்டிகுவா"</item>
    <item msgid="2650510570709806322">"ஆ<xliff:g id="SEPARATOR">=</xliff:g>ஆஸ்டின்"</item>
    <item msgid="5257283506227357911">"ப<xliff:g id="SEPARATOR">=</xliff:g>பாஸ்டன்"</item>
    <item msgid="6326368958641850267">"க<xliff:g id="SEPARATOR">=</xliff:g>கல்கேரி"</item>
    <item msgid="8830116365016232583">"க<xliff:g id="SEPARATOR">=</xliff:g>கொலம்பஸ்"</item>
    <item msgid="6986556538341883811">"ட<xliff:g id="SEPARATOR">=</xliff:g>டல்லாஸ்"</item>
    <item msgid="836479352500251902">"ந<xliff:g id="SEPARATOR">=</xliff:g>நாஷ்வில்"</item>
    <item msgid="8495291458467378851">"ம<xliff:g id="SEPARATOR">=</xliff:g>மெம்பிஸ்"</item>
    <item msgid="2788807207554683122">"ம<xliff:g id="SEPARATOR">=</xliff:g>மியாமி"</item>
    <item msgid="3984640407077208471">"ம<xliff:g id="SEPARATOR">=</xliff:g>மிநீயாபொலிஸ்"</item>
    <item msgid="6997305266329324161">"ஒ<xliff:g id="SEPARATOR">=</xliff:g>ஒட்டாவா"</item>
    <item msgid="5191741145278683016">"ப<xliff:g id="SEPARATOR">=</xliff:g>பிலடெல்பியா"</item>
    <item msgid="5898032730733441936">"ப<xliff:g id="SEPARATOR">=</xliff:g>போர்ட்லேண்ட்"</item>
    <item msgid="9070160716002203069">"ச<xliff:g id="SEPARATOR">=</xliff:g>சான் டியாகோ"</item>
    <item msgid="1829944133410079040">"ச<xliff:g id="SEPARATOR">=</xliff:g>சான் ஃபிரான்சிஸ்கோ"</item>
    <item msgid="8407905318529692654">"ச<xliff:g id="SEPARATOR">=</xliff:g>சால்ட் லேக் சிட்டி"</item>
    <item msgid="3091392589347990898">"ச<xliff:g id="SEPARATOR">=</xliff:g>சான் ஜோஸ்"</item>
    <item msgid="7080627414383807284">"ச<xliff:g id="SEPARATOR">=</xliff:g>சான் சால்வடார்"</item>
    <item msgid="3430371213266252049">"ச<xliff:g id="SEPARATOR">=</xliff:g>சியாட்டில்"</item>
    <item msgid="9177491393818757071">"ச<xliff:g id="SEPARATOR">=</xliff:g>செயின்ட் லூயிஸ்"</item>
    <item msgid="6234359686676312837">"வ<xliff:g id="SEPARATOR">=</xliff:g>வாஷிங்டன் டி.சி."</item>
    <item msgid="4325057056005132331">"ஹ<xliff:g id="SEPARATOR">=</xliff:g>ஹூஸ்டன்"</item>
    <item msgid="38148255938075867">"ச<xliff:g id="SEPARATOR">=</xliff:g>சான் ஆன்டொனியோ"</item>
    <item msgid="3601481860893666763">"ஜ<xliff:g id="SEPARATOR">=</xliff:g>ஜாக்சன்வில்லி"</item>
    <item msgid="3987471437354665534">"ப<xliff:g id="SEPARATOR">=</xliff:g>பால்டிமோர்"</item>
    <item msgid="3389674262267006887">"ந<xliff:g id="SEPARATOR">=</xliff:g>நாஷ்வில்லி"</item>
    <item msgid="7521690366448637309">"ம<xliff:g id="SEPARATOR">=</xliff:g>மில்வாக்கி"</item>
    <item msgid="2231069593975740859">"ஓ<xliff:g id="SEPARATOR">=</xliff:g>ஓக்லஹோமா நகரம்"</item>
    <item msgid="1970008262236914770">"ல<xliff:g id="SEPARATOR">=</xliff:g>லாஸ் வேகஸ்"</item>
    <item msgid="7113811028304266017">"ஆ<xliff:g id="SEPARATOR">=</xliff:g>ஆல்புகெர்க்கி"</item>
    <item msgid="6481469458896644678">"ட<xliff:g id="SEPARATOR">=</xliff:g>டஸ்கன்"</item>
    <item msgid="5970857542995467466">"ச<xliff:g id="SEPARATOR">=</xliff:g>சாக்ரமெண்டோ"</item>
    <item msgid="1999267306329214429">"அ<xliff:g id="SEPARATOR">=</xliff:g>அட்லாண்டா"</item>
    <item msgid="8761847787537443648">"க<xliff:g id="SEPARATOR">=</xliff:g>க்ளீவ்லேண்டு"</item>
    <item msgid="2987455647692324208">"ந<xliff:g id="SEPARATOR">=</xliff:g>நியூ ஆர்லியன்ஸ்"</item>
    <item msgid="8104109426412705845">"த<xliff:g id="SEPARATOR">=</xliff:g>தம்பா"</item>
    <item msgid="1410067233842240795">"ப<xliff:g id="SEPARATOR">=</xliff:g>பிட்ஸ்பர்க்"</item>
    <item msgid="3339955740367374442">"ச<xliff:g id="SEPARATOR">=</xliff:g>சின்சினாட்டி"</item>
    <item msgid="6091407424772799978">"ம<xliff:g id="SEPARATOR">=</xliff:g>மவுன்டன் வியூ"</item>
    <item msgid="150299708499753555">"ர<xliff:g id="SEPARATOR">=</xliff:g>ரெனோ"</item>
    <item msgid="9155068631060038769">"ப<xliff:g id="SEPARATOR">=</xliff:g>பிளாக் ராக் சிட்டி"</item>
    <item msgid="8498761319928979900">"த<xliff:g id="SEPARATOR">=</xliff:g>தோஹா"</item>
    <item msgid="5327010922199714808">"ப<xliff:g id="SEPARATOR">=</xliff:g>பெய்ஜிங்<xliff:g id="PHONETIC">:</xliff:g>"</item>
    <item msgid="8605970953750147428">"ம<xliff:g id="SEPARATOR">=</xliff:g>மும்பை"</item>
    <item msgid="6668274273067049125">"ட<xliff:g id="SEPARATOR">=</xliff:g>டில்லி"</item>
    <item msgid="7199039603593847813">"ஒ<xliff:g id="SEPARATOR">=</xliff:g>ஒசாகா<xliff:g id="PHONETIC">:</xliff:g>"</item>
    <item msgid="9011026093638055579">"ல<xliff:g id="SEPARATOR">=</xliff:g>லாகூர்"</item>
    <item msgid="1448378291805481500">"ச<xliff:g id="SEPARATOR">=</xliff:g>சனா"</item>
    <item msgid="5233119846682408301">"ப<xliff:g id="SEPARATOR">=</xliff:g>பார்சிலோனா"</item>
    <item msgid="9146746514265554721">"ம<xliff:g id="SEPARATOR">=</xliff:g>முனிச்"</item>
    <item msgid="157866084892734979">"ம<xliff:g id="SEPARATOR">=</xliff:g>மிலன்"</item>
    <item msgid="2787346322341414963">"ஃ<xliff:g id="SEPARATOR">=</xliff:g>ஃபிராங்க்பர்ட்"</item>
    <item msgid="8407511504088696581">"ஹ<xliff:g id="SEPARATOR">=</xliff:g>ஹனோய்"</item>
    <item msgid="5184417944073499453">"அ<xliff:g id="SEPARATOR">=</xliff:g>அங்காரா"</item>
    <item msgid="4028784954452197920">"ப<xliff:g id="SEPARATOR">=</xliff:g>பெங்களூர்"</item>
    <item msgid="190152483600862776">"ப<xliff:g id="SEPARATOR">=</xliff:g>பிரேசிலியா"</item>
    <item msgid="8009516135735104388">"க<xliff:g id="SEPARATOR">=</xliff:g>கேப் டவுன்"</item>
    <item msgid="6057191797622953016">"இ<xliff:g id="SEPARATOR">=</xliff:g>இஸ்லாமாபாத்"</item>
    <item msgid="2702029416591153210">"ர<xliff:g id="SEPARATOR">=</xliff:g>ரியோ டி ஜெனிரோ"</item>
    <item msgid="1753927312634708098">"அ<xliff:g id="SEPARATOR">=</xliff:g>அன் ஆர்பர்"</item>
    <item msgid="4225721108475278979">"ப<xliff:g id="SEPARATOR">=</xliff:g>பவுல்டர்"</item>
    <item msgid="6393177386755796069">"க<xliff:g id="SEPARATOR">=</xliff:g>கேம்பிரிட்ஜ்"</item>
    <item msgid="759409010285366934">"க<xliff:g id="SEPARATOR">=</xliff:g>கிர்க்லாந்து"</item>
    <item msgid="6308007059287569663">"ம<xliff:g id="SEPARATOR">=</xliff:g>மேடிசன்"</item>
    <item msgid="2077617905582224600">"கு<xliff:g id="SEPARATOR">=</xliff:g>குவாங்சோவ்<xliff:g id="PHONETIC">:</xliff:g>"</item>
    <item msgid="1185109514180068650">"ஹ<xliff:g id="SEPARATOR">=</xliff:g>ஹைதராபாத்"</item>
    <item msgid="3032295682584784261">"ர<xliff:g id="SEPARATOR">=</xliff:g>ரெஸ்டன்"</item>
    <item msgid="7722837296297332268">"ப<xliff:g id="SEPARATOR">=</xliff:g>பெலோ அரிசாஞ்ச்"</item>
    <item msgid="3593516299122577780">"ச<xliff:g id="SEPARATOR">=</xliff:g>சாண்டியாகோ"</item>
    <item msgid="2293331653589266583">"ம<xliff:g id="SEPARATOR">=</xliff:g>மொன்ரோவியா"</item>
    <item msgid="7899128359620301710">"க<xliff:g id="SEPARATOR">=</xliff:g>கொழும்பு"</item>
    <item msgid="5294489752262543829">"சி<xliff:g id="SEPARATOR">=</xliff:g>சிஹூவாஹுவா"</item>
    <item msgid="8066356061184206341">"ச<xliff:g id="SEPARATOR">=</xliff:g>சால்வடார்"</item>
    <item msgid="4806867741334453982">"க<xliff:g id="SEPARATOR">=</xliff:g>குர்கான்"</item>
    <item msgid="2585780177649876827">"ம<xliff:g id="SEPARATOR">=</xliff:g>மான்செஸ்டர்"</item>
    <item msgid="234104953526248139">"க<xliff:g id="SEPARATOR">=</xliff:g>கீவ்"</item>
    <item msgid="5245429461217350012">"ச<xliff:g id="SEPARATOR">=</xliff:g>செயின்ட் பீட்டர்ஸ்பர்க்"</item>
    <item msgid="6738531308006017215">"க<xliff:g id="SEPARATOR">=</xliff:g>க்ரகொவ்"</item>
    <item msgid="8972702613339139467">"ர<xliff:g id="SEPARATOR">=</xliff:g>ராக்லே"</item>
    <item msgid="187278924459096566">"ஹ<xliff:g id="SEPARATOR">=</xliff:g>ஹாம்பர்க்"</item>
    <item msgid="6173267862207394917">"ஓ<xliff:g id="SEPARATOR">=</xliff:g>ஓலூ"</item>
    <item msgid="5639324478037405990">"ஹ<xliff:g id="SEPARATOR">=</xliff:g>ஹைஃபா"</item>
    <item msgid="3157180661352354058">"ச<xliff:g id="SEPARATOR">=</xliff:g>சான் யுவான்"</item>
    <item msgid="6995939579417282715">"ட<xliff:g id="SEPARATOR">=</xliff:g>டெக்யூஸிக்யால்பா"</item>
    <item msgid="1641840677391275004">"ப<xliff:g id="SEPARATOR">=</xliff:g>பரமரிபோ"</item>
    <item msgid="7317049454800260290">"க<xliff:g id="SEPARATOR">=</xliff:g>குய்டொ"</item>
    <item msgid="4524380876433343244">"ல<xliff:g id="SEPARATOR">=</xliff:g>லியூப்லியனா"</item>
>>>>>>> 8ea254a8
  </string-array>
</resources><|MERGE_RESOLUTION|>--- conflicted
+++ resolved
@@ -18,308 +18,6 @@
 <resources xmlns:android="http://schemas.android.com/apk/res/android"
     xmlns:xliff="urn:oasis:names:tc:xliff:document:1.2">
   <string-array name="cities_names">
-<<<<<<< HEAD
-    <item msgid="2528360178629244616">"அபிட்ஜான்"</item>
-    <item msgid="6944239639314079002">"அக்ரா"</item>
-    <item msgid="1882840263263451068">"ஆட்டிஸ் அபாபா"</item>
-    <item msgid="1028929145486670248">"அல்கியர்ஸ்"</item>
-    <item msgid="3701057587584676092">"பிளான்டையர்"</item>
-    <item msgid="2886322632268247117">"பிராஸாவில்"</item>
-    <item msgid="6897570881968822043">"கெய்ரோ"</item>
-    <item msgid="267605539096913498">"காஸாபிளான்கா"</item>
-    <item msgid="4211664465580587414">"கோனக்ரே"</item>
-    <item msgid="4541602834272820641">"தாக்கர்"</item>
-    <item msgid="8465732069409300950">"தார் ஸ் சலாம்"</item>
-    <item msgid="6622510954516549116">"டிஜிபவ்டி"</item>
-    <item msgid="2276489800209768303">"ஃப்ரீடவுன்"</item>
-    <item msgid="1240576997711861023">"கபோரோன்"</item>
-    <item msgid="5349334209171364385">"ஹராரே"</item>
-    <item msgid="6113191477690557327">"ஜோஹன்னஸ்பெர்க்"</item>
-    <item msgid="927428576674822400">"கம்பாலா"</item>
-    <item msgid="4026832076115235469">"கார்டோம்"</item>
-    <item msgid="5410782788724286381">"கிகலி"</item>
-    <item msgid="7732811111504353705">"கின்ஷசா"</item>
-    <item msgid="932809008471125011">"லாகோஸ்"</item>
-    <item msgid="2795948760365855772">"மசேரு"</item>
-    <item msgid="6464910812969504493">"மோகாதிஷு"</item>
-    <item msgid="4620365036488328944">"நைரோபி"</item>
-    <item msgid="4196652835056468390">"சாவோ டோமே"</item>
-    <item msgid="2002053268354813523">"திம்புக்டு"</item>
-    <item msgid="6789355206260535774">"த்ரிபோலி"</item>
-    <item msgid="1662913445892282208">"துனிஸ்"</item>
-    <item msgid="1958350526592385504">"அங்கரேஜ்"</item>
-    <item msgid="4530964415403549431">"மென்டோசா"</item>
-    <item msgid="5519841965499989640">"அரூபா"</item>
-    <item msgid="3619641653330712167">"அஸன்சியன்"</item>
-    <item msgid="1807527094848372100">"பார்படாஸ்"</item>
-    <item msgid="7833099001850188721">"பெலிஸ்"</item>
-    <item msgid="5063415446546412441">"பொகோட்டா"</item>
-    <item msgid="2839227656429500365">"பவுனஸ் ஏர்ஸ்"</item>
-    <item msgid="1133762043888408997">"கன்குன்"</item>
-    <item msgid="5326063045518438386">"கேராகஸ்"</item>
-    <item msgid="889935230113732517">"கேமன்"</item>
-    <item msgid="3444477982230350362">"சிகாகோ"</item>
-    <item msgid="610305270095390771">"கோஸ்டா ரிகா"</item>
-    <item msgid="4297448531030514920">"க்யூராகோ"</item>
-    <item msgid="1819003821428989864">"டாவ்சன் கிரீக்"</item>
-    <item msgid="4753714764113170675">"தேன்வர்"</item>
-    <item msgid="2279315094917045244">"டெட்ராய்ட்"</item>
-    <item msgid="1330228105893462956">"டொமினிகா"</item>
-    <item msgid="3303245425281858320">"எட்மான்டான்"</item>
-    <item msgid="6102675683216802960">"எல் சால்வேடார்"</item>
-    <item msgid="7404823948632138334">"ஃபார்டெல்சா"</item>
-    <item msgid="5295234178172153733">"கிராண்ட் துர்க்"</item>
-    <item msgid="3015155377774814857">"கிரேனடா"</item>
-    <item msgid="5124228611616346914">"கவுதமாலா"</item>
-    <item msgid="890870630819396468">"கயானா"</item>
-    <item msgid="7195964234494402331">"ஹலிஃபேக்ஸ்"</item>
-    <item msgid="4983877234758737190">"ஹவானா"</item>
-    <item msgid="2738888001225341531">"இந்தியானாபோலிஸ்"</item>
-    <item msgid="5335614190119698790">"நாக்ஸ்"</item>
-    <item msgid="9056292535030679310">"மரென்கோ"</item>
-    <item msgid="1049051761793330471">"பீட்டர்ஸ்பர்க்"</item>
-    <item msgid="4086392912705989429">"டெல் நகரம்"</item>
-    <item msgid="4953356468739912331">"வேவே"</item>
-    <item msgid="879918079035739958">"விண்செனேஸ்"</item>
-    <item msgid="620064188588916047">"வினாமேக்"</item>
-    <item msgid="1743310759320576964">"கிங்ஸ்டன்"</item>
-    <item msgid="5836540468054579646">"நியூஸ்ட்ரா செனொரா டி லா பாஸ்"</item>
-    <item msgid="9111190480556180457">"லிமா"</item>
-    <item msgid="3849323884810644665">"லாஸ் ஏஞ்சல்ஸ்"</item>
-    <item msgid="9186705637161264387">"லுயிஸ்வில்"</item>
-    <item msgid="6045939557161114820">"மானாகுவா"</item>
-    <item msgid="3688923880208568496">"மார்ட்டினிக்"</item>
-    <item msgid="3124245926616896140">"மென்டோசா"</item>
-    <item msgid="8264013691437690644">"மெட்லாகட்லா"</item>
-    <item msgid="3242307788223843671">"மெக்ஸிகோ நகரம்"</item>
-    <item msgid="3904210242491724008">"மான்டெர்ரே"</item>
-    <item msgid="2049700402307558992">"மொண்டேவீடியோ"</item>
-    <item msgid="6972371385309297826">"மான்ட்ரியல்"</item>
-    <item msgid="1121150121639680484">"நசவ்"</item>
-    <item msgid="8783518093470040300">"நியூயார்க்"</item>
-    <item msgid="8685565479120721681">"ப்யூலாஹ்"</item>
-    <item msgid="6854366494939955818">"சென்டர்"</item>
-    <item msgid="7325195282520040665">"நியூ சலேம்"</item>
-    <item msgid="3368872340258580668">"பனாமா"</item>
-    <item msgid="58921303248631494">"ஃபோனிக்ஸ்"</item>
-    <item msgid="6678389014419621494">"போர்ட் ஆஃப் ஸ்பெயின்"</item>
-    <item msgid="5255184875289196899">"போர்ட்-வ்-பிரின்ஸ்"</item>
-    <item msgid="7039428977566254389">"புயர்டோ ரிகோ"</item>
-    <item msgid="1577859671465557300">"சாண்டோ டோமிங்கோ"</item>
-    <item msgid="3956700126827381905">"சாவ் பாலோ"</item>
-    <item msgid="3851056559336304908">"செயின்ட் ஜான்ஸ்"</item>
-    <item msgid="7620601490016157459">"செயின்ட் கீட்ஸ்"</item>
-    <item msgid="256494147725561888">"செயிண்ட் லூசியா"</item>
-    <item msgid="9065982618380084594">"செயின்ட் தாமஸ்"</item>
-    <item msgid="7424657189317481507">"டிஜுவானா"</item>
-    <item msgid="7378768724772963031">"டொரொன்டோ"</item>
-    <item msgid="2880175928020421322">"வாங்கூவர்"</item>
-    <item msgid="8906495585877998744">"வின்னிபெக்"</item>
-    <item msgid="8681645071790623069">"சவுத் போல்"</item>
-    <item msgid="9066834921549182064">"லாங்கர்பியன்"</item>
-    <item msgid="4656709932014204632">"அல்மாதி"</item>
-    <item msgid="2173021164159165084">"அம்மான்"</item>
-    <item msgid="5365315490101319010">"அனடீர்"</item>
-    <item msgid="2203136550754775298">"அக்தூ"</item>
-    <item msgid="6373057865921966096">"பாக்தாத்"</item>
-    <item msgid="7705451629446449789">"பஹ்ரைன்"</item>
-    <item msgid="2201480850069597815">"பாக்கூ"</item>
-    <item msgid="424770109352500733">"பாங்காக்"</item>
-    <item msgid="5329081174177673828">"பெய்ரூட்"</item>
-    <item msgid="7187135889522860058">"கொல்கத்தா"</item>
-    <item msgid="8261312970920594511">"டமாஸ்கஸ்"</item>
-    <item msgid="6050005781178769107">"டாக்கா"</item>
-    <item msgid="846831973484498790">"துபாய்"</item>
-    <item msgid="6320380511060318660">"காஸா"</item>
-    <item msgid="138195076135095830">"ஹெப்ரன்"</item>
-    <item msgid="2792857260329757927">"ஹொ சி மின்"</item>
-    <item msgid="2753915200056183217">"ஹாங்காங்"</item>
-    <item msgid="6375713877627922624">"இஸ்தான்புல்"</item>
-    <item msgid="164857852656167029">"ஜகார்த்தா"</item>
-    <item msgid="514551483895638508">"ஜெருசலேம்"</item>
-    <item msgid="7852405794661778785">"காபூல்"</item>
-    <item msgid="2733033767438957766">"கராச்சி"</item>
-    <item msgid="5644311217186397680">"காத்மாண்டு"</item>
-    <item msgid="1242216853434928489">"கோலாலம்பூர்"</item>
-    <item msgid="4933780769758115782">"குவைத்"</item>
-    <item msgid="6882764635090995312">"மகவ்"</item>
-    <item msgid="3986352476396048104">"மணிலா"</item>
-    <item msgid="7941758124259560958">"மஸ்கட்"</item>
-    <item msgid="2671480270494284192">"ஃப்னோம் பென்"</item>
-    <item msgid="3585358766120768888">"பியோங்கியாங்"</item>
-    <item msgid="282733287703161268">"கத்தார்"</item>
-    <item msgid="8551825553277677949">"ரங்கூன்"</item>
-    <item msgid="3510541723342902050">"ரியாத்"</item>
-    <item msgid="7301933049899867383">"சைகோன்"</item>
-    <item msgid="2859585838402694009">"சீயோல்"</item>
-    <item msgid="33498601045535875">"ஷாங்காய்"</item>
-    <item msgid="8274790879257759399">"சிங்கப்பூர்"</item>
-    <item msgid="4185891512451859606">"தைபை"</item>
-    <item msgid="8272983787037437358">"டெஹ்ரன்"</item>
-    <item msgid="7548402686482506151">"டெல் அவிவ்"</item>
-    <item msgid="6921751833980197720">"டோக்கியோ"</item>
-    <item msgid="59728156515393986">"உலான்பாட்டர்"</item>
-    <item msgid="701446121859732513">"பெர்முடா"</item>
-    <item msgid="6874435045145230527">"கேனரி"</item>
-    <item msgid="1975124795172898686">"கேப் வெர்ட்"</item>
-    <item msgid="5405194758503124447">"ரேக்ஜாவிக்"</item>
-    <item msgid="4841506971765063373">"ஸ்டேன்லி"</item>
-    <item msgid="3192252088299410199">"அடேலைட்"</item>
-    <item msgid="4515440099016150233">"பிரிஸ்பேன்"</item>
-    <item msgid="1603342478771190398">"கான்பெரா"</item>
-    <item msgid="7369443573793537977">"டார்வின்"</item>
-    <item msgid="6038622967693853356">"மெல்போர்ன்"</item>
-    <item msgid="5987600941235656656">"நியூ சவுத் வேல்ஸ்"</item>
-    <item msgid="8993222367897103441">"பெர்த்"</item>
-    <item msgid="2331172541371685437">"குயின்ஸ்லாந்து"</item>
-    <item msgid="2150912736505182699">"சிட்னி"</item>
-    <item msgid="8097029759143077179">"விக்டோரியா"</item>
-    <item msgid="2175264082469352441">"நியூஃபௌண்ட்லாண்ட்"</item>
-    <item msgid="5299806709792658953">"சாஸ்கட்சுவான்"</item>
-    <item msgid="2742335625880576228">"ஈஸ்டர் தீவு"</item>
-    <item msgid="3401105135843706855">"ஆம்ஸ்டர்டம்"</item>
-    <item msgid="7408055867187369479">"அண்டோரா"</item>
-    <item msgid="7714099594043232998">"ஏதேன்ஸ்"</item>
-    <item msgid="7588965073415041593">"பெல்ஃபாஸ்ட்"</item>
-    <item msgid="8982755519728730268">"பெல்க்ரேடு"</item>
-    <item msgid="5820954942905597949">"பெர்லின்"</item>
-    <item msgid="7624062157455799880">"பிரடிஸ்லாவா"</item>
-    <item msgid="6138895798733335888">"புருசேல்ஸ்"</item>
-    <item msgid="8836227282219002613">"புசாரெஸ்ட்"</item>
-    <item msgid="8868098210480147802">"புத்தபெஸ்ட்"</item>
-    <item msgid="114329374155996860">"சிசினவ்"</item>
-    <item msgid="6487487167873723374">"கோபென்ஹகன்"</item>
-    <item msgid="5264002034116955880">"டப்ளின்"</item>
-    <item msgid="7950073703814432186">"ஜிப்ரால்டர்"</item>
-    <item msgid="4616641627708493425">"ஹெல்சிங்கி"</item>
-    <item msgid="212359461403262711">"ஐஸ்லே ஆஃப் மேன்"</item>
-    <item msgid="4245799496293578703">"இஸ்தான்புல்"</item>
-    <item msgid="4477669700025211678">"கீவ்"</item>
-    <item msgid="7233802930588725294">"லிஸ்பன்"</item>
-    <item msgid="7186725202454661926">"லண்டன்"</item>
-    <item msgid="5298853578615697920">"லக்சம்பர்க்"</item>
-    <item msgid="3107227222663823852">"மாட்ரிட்"</item>
-    <item msgid="6409612387432198642">"மால்டா"</item>
-    <item msgid="6955558182074785338">"மின்ஸ்க்"</item>
-    <item msgid="6228242074512253552">"மொனாக்கோ"</item>
-    <item msgid="6544575681565409774">"மாஸ்கோ"</item>
-    <item msgid="3976815367069730505">"ஓஸ்லோ"</item>
-    <item msgid="2469420333993086275">"பாரிஸ்"</item>
-    <item msgid="7485656867179996639">"ப்ராக்"</item>
-    <item msgid="988513162091270543">"ரிகா"</item>
-    <item msgid="3998650297514954079">"ரோம்"</item>
-    <item msgid="1732427206709814080">"சான் மாரினோ"</item>
-    <item msgid="2794131568674225119">"சராஜேவோ"</item>
-    <item msgid="2400301040855226066">"சிம்ஃபெரோபோல்"</item>
-    <item msgid="9186733542818983602">"ஸ்கோப்ஜே"</item>
-    <item msgid="1586570243468059398">"சோஃபியா"</item>
-    <item msgid="564898083230872572">"ஸ்டாக்ஹோம்"</item>
-    <item msgid="8462542989781385012">"டலின்"</item>
-    <item msgid="6709788967440613264">"வாடிகன்"</item>
-    <item msgid="8251863344440905549">"வியன்னா"</item>
-    <item msgid="3257947331297603891">"வில்னியஸ்"</item>
-    <item msgid="2305299694079344212">"வார்ஸா"</item>
-    <item msgid="4469591142000997702">"ஸக்ரெப்"</item>
-    <item msgid="3827805692447432666">"ஜூரிக்"</item>
-    <item msgid="7710293346890852314">"ஆண்டனநரிவோ"</item>
-    <item msgid="8675463358261691187">"மால்டீவ்ஸ்"</item>
-    <item msgid="8258461076442136172">"மொரிஷியஸ்"</item>
-    <item msgid="3150318624617990367">"ஆக்லாந்து"</item>
-    <item msgid="8427795435830682122">"ஃபிஜி"</item>
-    <item msgid="1158779814198631169">"குவாம்"</item>
-    <item msgid="5893704879373137457">"ஹானலுலு"</item>
-    <item msgid="1770338947698194275">"க்ரிதிமதி"</item>
-    <item msgid="3115018823853432422">"நவுமியா"</item>
-    <item msgid="8930848797035435014">"சமோவா"</item>
-    <item msgid="5520094948583238358">"தாஹிதி"</item>
-    <item msgid="7301905385854586936">"ஆன்டிகுவா"</item>
-    <item msgid="8984152310253274404">"ஆஸ்டின்"</item>
-    <item msgid="6874533703004710145">"பாஸ்டன்"</item>
-    <item msgid="7432962958322057136">"கல்கேரி"</item>
-    <item msgid="8096684279604140978">"கொலம்பஸ்"</item>
-    <item msgid="936901718255724986">"டல்லாஸ்"</item>
-    <item msgid="4015131634823666245">"நாக்ஸ்வில்"</item>
-    <item msgid="3978413466663710403">"மெம்பிஸ்"</item>
-    <item msgid="5023838008354228529">"மயாமி"</item>
-    <item msgid="7182213480667543511">"மினியாபோலிஸ்"</item>
-    <item msgid="869023139270244552">"ஒட்டாவா"</item>
-    <item msgid="8138869957811168440">"பிலடெல்பியா"</item>
-    <item msgid="1752278495028380978">"போர்ட்லாண்ட்"</item>
-    <item msgid="8972733979389600134">"சான் டியகோ"</item>
-    <item msgid="304925930860094332">"சான் ஃபிரான்சிஸ்கோ"</item>
-    <item msgid="1092295421727954508">"சால்ட் லேக் நகரம்"</item>
-    <item msgid="2861495155508879945">"சான் ஜோஸ்"</item>
-    <item msgid="6951841899277574144">"சான் சால்வடார்"</item>
-    <item msgid="4063054959106860389">"சியாட்டில்"</item>
-    <item msgid="4985936045757148312">"செயின்ட் லூயிஸ்"</item>
-    <item msgid="2498001791404810614">"வாஷிங்டன் D.C."</item>
-    <item msgid="6490744399654978915">"ஹவுஸ்டன்"</item>
-    <item msgid="5461172996986211872">"சேன் ஆண்டொனியோ"</item>
-    <item msgid="7955879665647778362">"ஜாக்சன்வில்"</item>
-    <item msgid="7274737959786806118">"பால்டிமோர்"</item>
-    <item msgid="5440109692257991959">"நாஷ்வில்"</item>
-    <item msgid="2580598303029580540">"மில்வாக்கி"</item>
-    <item msgid="5778397064882342884">"ஓக்லஹோமா நகரம்"</item>
-    <item msgid="60834900460576333">"லாஸ் வேகஸ்"</item>
-    <item msgid="1242224546028941695">"ஆல்புகெர்க்கி"</item>
-    <item msgid="2108508912885156322">"டக்சன்"</item>
-    <item msgid="2736505692163909286">"சேக்ரமெண்டோ"</item>
-    <item msgid="4244292537769840523">"அட்லாண்டா"</item>
-    <item msgid="1458420523389537755">"க்ளீவ்லேண்டு"</item>
-    <item msgid="6576927115185043547">"நியூ ஆர்லியன்ஸ்"</item>
-    <item msgid="2723274638984844697">"தம்பா"</item>
-    <item msgid="1176352970801801624">"பிட்ஸ்பர்க்"</item>
-    <item msgid="5624802871949256105">"சின்சினாட்டி"</item>
-    <item msgid="527393217276418005">"மவுண்டைன் வியூ"</item>
-    <item msgid="1744025839066009857">"ரெனோ"</item>
-    <item msgid="6276904698731697502">"பிளாக் ராக் நகரம்"</item>
-    <item msgid="2844451059935789778">"தோஹா"</item>
-    <item msgid="4108653157206192019">"பீஜிங்"</item>
-    <item msgid="6115360044399896579">"மும்பை"</item>
-    <item msgid="7140676596549732117">"தில்லி"</item>
-    <item msgid="1236127343975476693">"ஒசாகா"</item>
-    <item msgid="6470041111418276646">"லாகூர்"</item>
-    <item msgid="5672665774945554582">"சனா"</item>
-    <item msgid="4227294244388933650">"பார்சிலோனா"</item>
-    <item msgid="2404605478532633099">"மூனிக்"</item>
-    <item msgid="2402973841037462176">"மிலன்"</item>
-    <item msgid="1658609023659261743">"ஃபிராங்க்பர்ட்"</item>
-    <item msgid="4214691757607136548">"ஹானொய்"</item>
-    <item msgid="484506613000693635">"அங்காரா"</item>
-    <item msgid="1958807113380596945">"பெங்களூரு"</item>
-    <item msgid="2258411542499008700">"பிரேசிலியா"</item>
-    <item msgid="770086263560182220">"கேப் டவுன்"</item>
-    <item msgid="5936333722350504953">"இஸ்லாமாபாத்"</item>
-    <item msgid="3631805761163219329">"ரியோ டி ஜெனிரோ"</item>
-    <item msgid="6544644866501929714">"அண் ஆர்பர்"</item>
-    <item msgid="8675519768651745334">"பவுல்டர்"</item>
-    <item msgid="7006632817384692182">"கேம்பிரிட்ஜ்"</item>
-    <item msgid="7233704593042272414">"கிர்க்லாந்து"</item>
-    <item msgid="717352875658559544">"மாடிசன்"</item>
-    <item msgid="3567009426051313507">"குவாங்சாவு"</item>
-    <item msgid="2738289235744819761">"ஜதராபாத்"</item>
-    <item msgid="35629823970779893">"ரெஸ்டன்"</item>
-    <item msgid="2620375619174484543">"பெலோ ஹாரிசாண்டே"</item>
-    <item msgid="3949247113051549869">"சாண்டியாகோ"</item>
-    <item msgid="3583568170097050810">"மோன்ரோவியா"</item>
-    <item msgid="4337041465665825381">"கொழும்பு"</item>
-    <item msgid="2758533074887258174">"சிஹூவாஹுவா"</item>
-    <item msgid="3904262821019008829">"சால்வடார்"</item>
-    <item msgid="7335556305222315705">"குர்கான்"</item>
-    <item msgid="8092021218913879570">"மான்செஸ்டர்"</item>
-    <item msgid="3262376108426000449">"க்யிவ்"</item>
-    <item msgid="1321450515191695851">"செயின்ட் பீட்டர்ஸ்பர்க்"</item>
-    <item msgid="5152144018647717853">"க்ரகொவ்"</item>
-    <item msgid="3995511368799031783">"வ்ரோக்லா"</item>
-    <item msgid="7251862005498390469">"ஹாம்பர்க்"</item>
-    <item msgid="4403899516544001462">"ஓலூ"</item>
-    <item msgid="8378499650951313108">"ஹைஃபா"</item>
-    <item msgid="7504732361387330116">"சான் ஜுவான்"</item>
-    <item msgid="8613864994547669100">"தெகுசிகல்பா"</item>
-    <item msgid="7087691675228926801">"பரமரிபோ"</item>
-    <item msgid="478384295484578701">"குய்டொ"</item>
-    <item msgid="4517870253399384206">"லுஜுபுல்ஜானா"</item>
-=======
     <item msgid="4653806289288974388">"அ<xliff:g id="SEPARATOR">=</xliff:g>அபிட்ஜான்"</item>
     <item msgid="4864167603178202155">"அ<xliff:g id="SEPARATOR">=</xliff:g>அக்ரா"</item>
     <item msgid="6478898553803167749">"அ<xliff:g id="SEPARATOR">=</xliff:g>அடிஸ் அபாபா"</item>
@@ -620,6 +318,5 @@
     <item msgid="1641840677391275004">"ப<xliff:g id="SEPARATOR">=</xliff:g>பரமரிபோ"</item>
     <item msgid="7317049454800260290">"க<xliff:g id="SEPARATOR">=</xliff:g>குய்டொ"</item>
     <item msgid="4524380876433343244">"ல<xliff:g id="SEPARATOR">=</xliff:g>லியூப்லியனா"</item>
->>>>>>> 8ea254a8
   </string-array>
 </resources>