--- conflicted
+++ resolved
@@ -17,26 +17,19 @@
 package com.android.alarmclock;
 
 import android.content.Intent;
-<<<<<<< HEAD
-import android.util.Log;
-=======
 import android.content.res.Configuration;
->>>>>>> 4a90936e
 import android.widget.RemoteViewsService;
 
 import com.android.deskclock.data.DataModel;
 
 public class DigitalAppWidgetService extends RemoteViewsService {
+
     public static final boolean LOGGING = false;
 
     @Override
     public RemoteViewsFactory onGetViewFactory(Intent i) {
-        return new DigitalWidgetViewsFactory(this.getApplicationContext(), i);
+        return new DigitalWidgetViewsFactory(getApplicationContext(), i);
     }
-<<<<<<< HEAD
-}
-
-=======
 
     @Override
     public void onConfigurationChanged(Configuration newConfig) {
@@ -44,5 +37,4 @@
         // Orientation possibly changed, so notify the widgets.
         sendBroadcast(new Intent(DataModel.ACTION_DIGITAL_WIDGET_CHANGED));
     }
-}
->>>>>>> 4a90936e
+}