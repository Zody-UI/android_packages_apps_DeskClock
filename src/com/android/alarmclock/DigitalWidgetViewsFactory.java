--- conflicted
+++ resolved
@@ -16,7 +16,6 @@
 
 package com.android.alarmclock;
 
-import android.appwidget.AppWidgetManager;
 import android.content.Context;
 import android.content.Intent;
 import android.content.res.Resources;
@@ -28,148 +27,118 @@
 import android.widget.RemoteViewsService.RemoteViewsFactory;
 
 import com.android.deskclock.R;
-import com.android.deskclock.Utils;
-import com.android.deskclock.worldclock.CityObj;
-import com.android.deskclock.worldclock.WorldClockAdapter;
+import com.android.deskclock.data.City;
+import com.android.deskclock.data.DataModel;
 
 import java.util.ArrayList;
 import java.util.Calendar;
+import java.util.List;
 import java.util.Locale;
 import java.util.TimeZone;
 
-<<<<<<< HEAD
-=======
 import static android.appwidget.AppWidgetManager.EXTRA_APPWIDGET_ID;
 import static android.appwidget.AppWidgetManager.INVALID_APPWIDGET_ID;
 import static com.android.deskclock.Utils.enforceMainLooper;
 import static java.util.Calendar.DAY_OF_WEEK;
 
->>>>>>> 4a90936e
 public class DigitalWidgetViewsFactory implements RemoteViewsFactory {
-    private static final String TAG = "DigitalWidgetViewsFactory";
-
-    private Context mContext;
-    private Resources mResources;
-    private int mId = AppWidgetManager.INVALID_APPWIDGET_ID;
-    private RemoteWorldClockAdapter mAdapter;
-    private float mFontScale = 1;
-
-<<<<<<< HEAD
-    // An adapter to provide the view for the list of cities in the world clock.
-    private class RemoteWorldClockAdapter extends WorldClockAdapter {
-        private final float mFontSize;
-        private final float mFont24Size;
-
-        public RemoteWorldClockAdapter(Context context) {
-            super(context);
-            mClocksPerRow = context.getResources().getInteger(
-                    R.integer.appwidget_world_clocks_per_row);
-            mFontSize = context.getResources().getDimension(R.dimen.widget_medium_font_size);
-            mFont24Size = context.getResources().getDimension(R.dimen.widget_24_medium_font_size);
-        }
-
-        public RemoteViews getViewAt(int position) {
-            // There are 2 cities per item
-            int index = position * 2;
-            if (index < 0 || index >= mCitiesList.length) {
-                return null;
-            }
-=======
+
+    private static final String TAG = "DigWidgetViewsFactory";
+
+    private final Intent mFillInIntent = new Intent();
+
     private final Context mContext;
     private final Resources mResources;
     private final float mFontSize;
     private final float mFont24Size;
     private final int mWidgetId;
     private float mFontScale = 1;
->>>>>>> 4a90936e
-
-            RemoteViews views = new RemoteViews(
-                    mContext.getPackageName(), R.layout.world_clock_remote_list_item);
-
-            // Always how the left clock
-            updateView(views, (CityObj) mCitiesList[index], R.id.left_clock,
-                    R.id.city_name_left, R.id.city_day_left);
-            // Show the right clock if any, make it invisible if there is no
-            // clock on the right
-            // to keep the left view on the left.
-            if (index + 1 < mCitiesList.length) {
-                updateView(views, (CityObj) mCitiesList[index + 1], R.id.right_clock,
-                        R.id.city_name_right, R.id.city_day_right);
-            } else {
-                hideView(views, R.id.right_clock, R.id.city_name_right,
-                        R.id.city_day_right);
-            }
-
-            // Hide last spacer if last row
-            int lastRow = ((mCitiesList.length + 1) / 2) - 1;
-            if (position == lastRow) {
-                views.setViewVisibility(R.id.city_spacer, View.GONE);
-            } else {
-                views.setViewVisibility(R.id.city_spacer, View.VISIBLE);
-            }
-
-            return views;
-        }
-
-        private void updateView(RemoteViews clock, CityObj cityObj, int clockId,
-                int labelId, int dayId) {
-            final Calendar now = Calendar.getInstance();
-            now.setTimeInMillis(System.currentTimeMillis());
-            int myDayOfWeek = now.get(Calendar.DAY_OF_WEEK);
-            CityObj cityInDb = mCitiesDb.get(cityObj.mCityId);
-            String cityTZ = (cityInDb != null) ? cityInDb.mTimeZone : cityObj.mTimeZone;
-            now.setTimeZone(TimeZone.getTimeZone(cityTZ));
-            int cityDayOfWeek = now.get(Calendar.DAY_OF_WEEK);
-
-            final int labelSize = mResources.getDimensionPixelSize(R.dimen.widget_label_font_size);
-            WidgetUtils.setTimeFormat(mContext, clock, labelSize, clockId);
-            float fontSize = mFontScale * (DateFormat.is24HourFormat(mContext)
-                    ? mFont24Size : mFontSize);
-            clock.setTextViewTextSize(clockId, TypedValue.COMPLEX_UNIT_PX, fontSize * mFontScale);
-            clock.setString(clockId, "setTimeZone", cityObj.mTimeZone);
-
-            // Home city or city not in DB , use data from the save selected cities list
-            clock.setTextViewText(labelId, Utils.getCityName(cityObj, cityInDb));
-
-            if (myDayOfWeek != cityDayOfWeek) {
-                clock.setTextViewText(dayId, mContext.getString(
-                        R.string.world_day_of_week_label, now.getDisplayName(
-                                Calendar.DAY_OF_WEEK, Calendar.SHORT, Locale.getDefault())));
-                clock.setViewVisibility(dayId, View.VISIBLE);
-            } else {
-                clock.setViewVisibility(dayId, View.GONE);
-            }
-
-            clock.setViewVisibility(clockId, View.VISIBLE);
-            clock.setViewVisibility(labelId, View.VISIBLE);
-        }
-
-        private void hideView(
-                RemoteViews clock, int clockId, int labelId, int dayId) {
-            clock.setViewVisibility(clockId, View.INVISIBLE);
-            clock.setViewVisibility(labelId, View.INVISIBLE);
-            clock.setViewVisibility(dayId, View.INVISIBLE);
-        }
-    }
+
+    private City mHomeCity;
+    private List<City> mCities;
+    private boolean mShowHomeClock;
 
     public DigitalWidgetViewsFactory(Context context, Intent intent) {
         mContext = context;
-        mResources = mContext.getResources();
-        mId = intent.getIntExtra(
-                AppWidgetManager.EXTRA_APPWIDGET_ID, AppWidgetManager.INVALID_APPWIDGET_ID);
-        mAdapter = new RemoteWorldClockAdapter(context);
-    }
-
-    @SuppressWarnings("unused")
-    public DigitalWidgetViewsFactory() {
-    }
-
-    @Override
-    public int getCount() {
-        if (WidgetUtils.showList(mContext, mId, mFontScale)) {
-            return mAdapter.getCount();
-        }
-        return 0;
+        mResources = context.getResources();
+        mFontSize = mResources.getDimension(R.dimen.widget_medium_font_size);
+        mFont24Size = mResources.getDimension(R.dimen.widget_24_medium_font_size);
+        mWidgetId = intent.getIntExtra(EXTRA_APPWIDGET_ID, INVALID_APPWIDGET_ID);
+    }
+
+    @Override
+    public void onCreate() {
+        if (DigitalAppWidgetService.LOGGING) {
+            Log.i(TAG, "DigitalWidget onCreate " + mWidgetId);
+        }
+    }
+
+    @Override
+    public void onDestroy() {
+        if (DigitalAppWidgetService.LOGGING) {
+            Log.i(TAG, "DigitalWidget onDestroy " + mWidgetId);
+        }
+    }
+
+    /**
+     * <p>Synchronized to ensure single-threaded reading/writing of mCities, mHomeCity and
+     * mShowHomeClock.</p>
+     *
+     * {@inheritDoc}
+     */
+    @Override
+    public synchronized int getCount() {
+        if (!WidgetUtils.showList(mContext, mWidgetId, mFontScale)) {
+            return 0;
+        }
+
+        final int homeClockCount = mShowHomeClock ? 1 : 0;
+        final int worldClockCount = mCities.size();
+        final double totalClockCount = homeClockCount + worldClockCount;
+
+        // number of clocks / 2 clocks per row
+        return (int) Math.ceil(totalClockCount / 2);
+    }
+
+    /**
+     * <p>Synchronized to ensure single-threaded reading/writing of mCities, mHomeCity and
+     * mShowHomeClock.</p>
+     *
+     * {@inheritDoc}
+     */
+    @Override
+    public synchronized RemoteViews getViewAt(int position) {
+        final int homeClockOffset = mShowHomeClock ? -1 : 0;
+        final int leftIndex = position * 2 + homeClockOffset;
+        final int rightIndex = leftIndex + 1;
+
+        final City left = leftIndex == -1 ? mHomeCity :
+                (leftIndex < mCities.size() ? mCities.get(leftIndex) : null);
+        final City right = rightIndex < mCities.size() ? mCities.get(rightIndex) : null;
+
+        final RemoteViews clock =
+                new RemoteViews(mContext.getPackageName(), R.layout.world_clock_remote_list_item);
+
+        // Show the left clock if one exists.
+        if (left != null) {
+            update(clock, left, R.id.left_clock, R.id.city_name_left, R.id.city_day_left);
+        } else {
+            hide(clock, R.id.left_clock, R.id.city_name_left, R.id.city_day_left);
+        }
+
+        // Show the right clock if one exists.
+        if (right != null) {
+            update(clock, right, R.id.right_clock, R.id.city_name_right, R.id.city_day_right);
+        } else {
+            hide(clock, R.id.right_clock, R.id.city_name_right, R.id.city_day_right);
+        }
+
+        // Hide last spacer in last row; show for all others.
+        final boolean lastRow = position == getCount() - 1;
+        clock.setViewVisibility(R.id.city_spacer, lastRow ? View.GONE : View.VISIBLE);
+
+        clock.setOnClickFillInIntent(R.id.widget_item, mFillInIntent);
+        return clock;
     }
 
     @Override
@@ -183,16 +152,6 @@
     }
 
     @Override
-    public RemoteViews getViewAt(int position) {
-        RemoteViews v = mAdapter.getViewAt(position);
-        if (v != null) {
-            Intent fillInIntent = new Intent();
-            v.setOnClickFillInIntent(R.id.widget_item, fillInIntent);
-        }
-        return v;
-    }
-
-    @Override
     public int getViewTypeCount() {
         return 1;
     }
@@ -202,20 +161,13 @@
         return true;
     }
 
-    @Override
-<<<<<<< HEAD
-    public void onCreate() {
-        if (DigitalAppWidgetService.LOGGING) {
-            Log.i(TAG, "DigitalWidget onCreate " + mId);
-        }
-    }
-
-    @Override
-    public void onDataSetChanged() {
-        mAdapter.loadData(mContext);
-        mAdapter.loadCitiesDb(mContext);
-        mAdapter.updateHomeLabel(mContext);
-=======
+    /**
+     * <p>Synchronized to ensure single-threaded reading/writing of mCities, mHomeCity and
+     * mShowHomeClock.</p>
+     *
+     * {@inheritDoc}
+     */
+    @Override
     public synchronized void onDataSetChanged() {
         // Fetch the data on the main Looper.
         final RefreshRunnable refreshRunnable = new RefreshRunnable();
@@ -253,17 +205,13 @@
         clock.setViewVisibility(clockId, View.VISIBLE);
         clock.setViewVisibility(labelId, View.VISIBLE);
     }
->>>>>>> 4a90936e
-
-        mFontScale = WidgetUtils.getScaleRatio(mContext, null, mId);
-    }
-
-<<<<<<< HEAD
-    @Override
-    public void onDestroy() {
-        if (DigitalAppWidgetService.LOGGING) {
-            Log.i(TAG, "DigitalWidget onDestroy " + mId);
-=======
+
+    private void hide(RemoteViews clock, int clockId, int labelId, int dayId) {
+        clock.setViewVisibility(dayId, View.INVISIBLE);
+        clock.setViewVisibility(clockId, View.INVISIBLE);
+        clock.setViewVisibility(labelId, View.INVISIBLE);
+    }
+
     /**
      * This Runnable fetches data for this factory on the main thread to ensure all DataModel reads
      * occur on the main thread.
@@ -281,7 +229,6 @@
             mHomeCity = DataModel.getDataModel().getHomeCity();
             mCities = new ArrayList<>(DataModel.getDataModel().getSelectedCities());
             mShowHomeClock = DataModel.getDataModel().getShowHomeClock();
->>>>>>> 4a90936e
-        }
-    }
-}
+        }
+    }
+}