--- conflicted
+++ resolved
@@ -95,16 +95,12 @@
 
         /* load alarm details from database */
         Alarm alarm = Alarms.getAlarm(getContentResolver(), mId);
-<<<<<<< HEAD
         // Bad alarm, bail to avoid a NPE.
         if (alarm == null) {
             finish();
             return;
         }
-        mEnabled = alarm.enabled;
-=======
         mEnabledPref.setChecked(alarm.enabled);
->>>>>>> 90c4833f
         mLabel.setText(alarm.label);
         mLabel.setSummary(alarm.label);
         mHour = alarm.hour;
@@ -149,7 +145,7 @@
         b.setOnClickListener(new View.OnClickListener() {
                 public void onClick(View v) {
                     // Enable the alarm when clicking "Done"
-                    mEnabled = true;
+                    mEnabledPref.setChecked(true);
                     saveAlarm();
                     finish();
                 }
