/*
 * Copyright (C) 2009 The Android Open Source Project
 *
 * Licensed under the Apache License, Version 2.0 (the "License");
 * you may not use this file except in compliance with the License.
 * You may obtain a copy of the License at
 *
 *      http://www.apache.org/licenses/LICENSE-2.0
 *
 * Unless required by applicable law or agreed to in writing, software
 * distributed under the License is distributed on an "AS IS" BASIS,
 * WITHOUT WARRANTIES OR CONDITIONS OF ANY KIND, either express or implied.
 * See the License for the specific language governing permissions and
 * limitations under the License.
 */

package com.android.deskclock;

import android.animation.ArgbEvaluator;
import android.animation.ObjectAnimator;
import android.app.ActionBar;
import android.app.ActionBar.Tab;
import android.app.Activity;
import android.app.Fragment;
import android.app.FragmentManager;
import android.app.FragmentTransaction;
import android.content.ActivityNotFoundException;
import android.content.Context;
import android.content.Intent;
import android.content.SharedPreferences;
import android.content.res.Configuration;
import android.graphics.Outline;
import android.media.AudioManager;
import android.os.Bundle;
import android.os.Handler;
import android.preference.PreferenceManager;
import android.support.v13.app.FragmentPagerAdapter;
import android.support.v4.view.ViewPager;
import android.text.TextUtils;
import android.text.format.DateUtils;
import android.util.Log;
import android.view.Menu;
import android.view.MenuItem;
import android.view.MotionEvent;
import android.view.View;
import android.view.View.OnClickListener;
import android.view.View.OnTouchListener;
import android.view.ViewOutlineProvider;
import android.widget.ImageButton;
import android.widget.TextView;

import com.android.deskclock.alarms.AlarmStateManager;
import com.android.deskclock.provider.Alarm;
import com.android.deskclock.stopwatch.StopwatchFragment;
import com.android.deskclock.stopwatch.StopwatchService;
import com.android.deskclock.stopwatch.Stopwatches;
import com.android.deskclock.timer.TimerFragment;
import com.android.deskclock.timer.TimerObj;
import com.android.deskclock.timer.Timers;

import java.util.ArrayList;
import java.util.HashSet;
import java.util.Locale;
import java.util.TimeZone;

/**
 * DeskClock clock view for desk docks.
 */
public class DeskClock extends Activity implements LabelDialogFragment.TimerLabelDialogHandler,
        LabelDialogFragment.AlarmLabelDialogHandler {
    private static final boolean DEBUG = false;
    private static final String LOG_TAG = "DeskClock";
    // Alarm action for midnight (so we can update the date display).
    private static final String KEY_SELECTED_TAB = "selected_tab";
    private static final String KEY_LAST_HOUR_COLOR = "last_hour_color";
    // Check whether to change background every minute
    private static final long BACKGROUND_COLOR_CHECK_DELAY_MILLIS = DateUtils.MINUTE_IN_MILLIS;
    private static final int BACKGROUND_COLOR_INITIAL_ANIMATION_DURATION_MILLIS = 3000;
    private static final int UNKNOWN_COLOR_ID = 0;

    private boolean mIsFirstLaunch = true;
    private ActionBar mActionBar;
    private Tab mAlarmTab;
    private Tab mClockTab;
    private Tab mTimerTab;
    private Tab mStopwatchTab;
    private Menu mMenu;
    private ViewPager mViewPager;
    private TabsAdapter mTabsAdapter;
    private Handler mHander;
    private ImageButton mFab;
    private ImageButton mLeftButton;
    private ImageButton mRightButton;
    private int mSelectedTab;
    private int mLastHourColor = UNKNOWN_COLOR_ID;
    private final Runnable mBackgroundColorChanger = new Runnable() {
        @Override
        public void run() {
            setBackgroundColor();
            mHander.postDelayed(this, BACKGROUND_COLOR_CHECK_DELAY_MILLIS);
        }
    };

    public static final int ALARM_TAB_INDEX = 0;
    public static final int CLOCK_TAB_INDEX = 1;
    public static final int TIMER_TAB_INDEX = 2;
    public static final int STOPWATCH_TAB_INDEX = 3;
    // Tabs indices are switched for right-to-left since there is no
    // native support for RTL in the ViewPager.
    public static final int RTL_ALARM_TAB_INDEX = 3;
    public static final int RTL_CLOCK_TAB_INDEX = 2;
    public static final int RTL_TIMER_TAB_INDEX = 1;
    public static final int RTL_STOPWATCH_TAB_INDEX = 0;
    public static final String SELECT_TAB_INTENT_EXTRA = "deskclock.select.tab";

    // TODO(rachelzhang): adding a broadcast receiver to adjust color when the timezone/time
    // changes in the background.

    @Override
    protected void onStart() {
        super.onStart();
        if (mHander == null) {
            mHander = new Handler();
        }
        mHander.postDelayed(mBackgroundColorChanger, BACKGROUND_COLOR_CHECK_DELAY_MILLIS);
    }

    @Override
    protected void onStop() {
        super.onStop();
        mHander.removeCallbacks(mBackgroundColorChanger);
    }

    @Override
    public void onNewIntent(Intent newIntent) {
        super.onNewIntent(newIntent);
        if (DEBUG) Log.d(LOG_TAG, "onNewIntent with intent: " + newIntent);

        // update our intent so that we can consult it to determine whether or
        // not the most recent launch was via a dock event
        setIntent(newIntent);

        // Timer receiver may ask to go to the timers fragment if a timer expired.
        int tab = newIntent.getIntExtra(SELECT_TAB_INTENT_EXTRA, -1);
        if (tab != -1) {
            if (mActionBar != null) {
                mActionBar.setSelectedNavigationItem(tab);
            }
        }
    }

    private static final ViewOutlineProvider OVAL_OUTLINE_PROVIDER = new ViewOutlineProvider() {
        @Override
        public void getOutline(View view, Outline outline) {
            outline.setOval(0, 0, view.getWidth(), view.getHeight());
        }
    };

    private void initViews() {
        setContentView(R.layout.desk_clock);
        mFab = (ImageButton) findViewById(R.id.fab);
        mFab.setOutlineProvider(OVAL_OUTLINE_PROVIDER);
        mLeftButton = (ImageButton) findViewById(R.id.left_button);
        mRightButton = (ImageButton) findViewById(R.id.right_button);
        if (mTabsAdapter == null) {
            mViewPager = (ViewPager) findViewById(R.id.desk_clock_pager);
            // Keep all four tabs to minimize jank.
            mViewPager.setOffscreenPageLimit(3);
            mTabsAdapter = new TabsAdapter(this, mViewPager);
            createTabs(mSelectedTab);
        }

        mFab.setOnClickListener(new OnClickListener() {
            @Override
            public void onClick(View view) {
                getSelectedFragment().onFabClick(view);
            }
        });
        mLeftButton.setOnClickListener(new OnClickListener() {
            @Override
            public void onClick(View view) {
                getSelectedFragment().onLeftButtonClick(view);
            }
        });
        mRightButton.setOnClickListener(new OnClickListener() {
            @Override
            public void onClick(View view) {
                getSelectedFragment().onRightButtonClick(view);
            }
        });

        mActionBar.setSelectedNavigationItem(mSelectedTab);
    }

    private DeskClockFragment getSelectedFragment() {
        return (DeskClockFragment) mTabsAdapter.getItem(getRtlPosition(mSelectedTab));
    }

    private void createTabs(int selectedIndex) {
        mActionBar = getActionBar();

        if (mActionBar != null) {
            mActionBar.setDisplayOptions(0);
            mActionBar.setNavigationMode(ActionBar.NAVIGATION_MODE_TABS);

            mAlarmTab = mActionBar.newTab();
            mAlarmTab.setIcon(R.drawable.alarm_tab);
            mAlarmTab.setContentDescription(R.string.menu_alarm);
            mTabsAdapter.addTab(mAlarmTab, AlarmClockFragment.class, ALARM_TAB_INDEX);

            mClockTab = mActionBar.newTab();
            mClockTab.setIcon(R.drawable.clock_tab);
            mClockTab.setContentDescription(R.string.menu_clock);
            mTabsAdapter.addTab(mClockTab, ClockFragment.class, CLOCK_TAB_INDEX);

            mTimerTab = mActionBar.newTab();
            mTimerTab.setIcon(R.drawable.timer_tab);
            mTimerTab.setContentDescription(R.string.menu_timer);
            mTabsAdapter.addTab(mTimerTab, TimerFragment.class, TIMER_TAB_INDEX);

            mStopwatchTab = mActionBar.newTab();
            mStopwatchTab.setIcon(R.drawable.stopwatch_tab);
            mStopwatchTab.setContentDescription(R.string.menu_stopwatch);
            mTabsAdapter.addTab(mStopwatchTab, StopwatchFragment.class, STOPWATCH_TAB_INDEX);

            mActionBar.setSelectedNavigationItem(selectedIndex);
            mTabsAdapter.notifySelectedPage(selectedIndex);
        }
    }

    @Override
    protected void onCreate(Bundle icicle) {
        super.onCreate(icicle);
        setVolumeControlStream(AudioManager.STREAM_ALARM);

        mIsFirstLaunch = (icicle == null);
        getWindow().setBackgroundDrawable(null);

        mIsFirstLaunch = true;
        mSelectedTab = CLOCK_TAB_INDEX;
        if (icicle != null) {
            mSelectedTab = icicle.getInt(KEY_SELECTED_TAB, CLOCK_TAB_INDEX);
            mLastHourColor = icicle.getInt(KEY_LAST_HOUR_COLOR, UNKNOWN_COLOR_ID);
            if (mLastHourColor != UNKNOWN_COLOR_ID) {
                getWindow().getDecorView().setBackgroundColor(mLastHourColor);
            }
        }

        // Timer receiver may ask the app to go to the timer fragment if a timer expired
        Intent i = getIntent();
        if (i != null) {
            int tab = i.getIntExtra(SELECT_TAB_INTENT_EXTRA, -1);
            if (tab != -1) {
                mSelectedTab = tab;
            }
        }
        initViews();
        setHomeTimeZone();

        // We need to update the system next alarm time on app startup because the
        // user might have clear our data.
        AlarmStateManager.updateNextAlarm(this);
        ExtensionsFactory.init(getAssets());
    }

    @Override
    protected void onResume() {
        super.onResume();

        setBackgroundColor();

        // We only want to show notifications for stopwatch/timer when the app is closed so
        // that we don't have to worry about keeping the notifications in perfect sync with
        // the app.
        Intent stopwatchIntent = new Intent(getApplicationContext(), StopwatchService.class);
        stopwatchIntent.setAction(Stopwatches.KILL_NOTIF);
        startService(stopwatchIntent);

        SharedPreferences prefs = PreferenceManager.getDefaultSharedPreferences(this);
        SharedPreferences.Editor editor = prefs.edit();
        editor.putBoolean(Timers.NOTIF_APP_OPEN, true);
        editor.apply();
        Intent timerIntent = new Intent();
        timerIntent.setAction(Timers.NOTIF_IN_USE_CANCEL);
        sendBroadcast(timerIntent);
    }

    @Override
    public void onPause() {
        Intent intent = new Intent(getApplicationContext(), StopwatchService.class);
        intent.setAction(Stopwatches.SHOW_NOTIF);
        startService(intent);

        SharedPreferences prefs = PreferenceManager.getDefaultSharedPreferences(this);
        SharedPreferences.Editor editor = prefs.edit();
        editor.putBoolean(Timers.NOTIF_APP_OPEN, false);
        editor.apply();
        Utils.showInUseNotifications(this);

        super.onPause();
    }

    @Override
    protected void onSaveInstanceState(Bundle outState) {
        super.onSaveInstanceState(outState);
        outState.putInt(KEY_SELECTED_TAB, mActionBar.getSelectedNavigationIndex());
        outState.putInt(KEY_LAST_HOUR_COLOR, mLastHourColor);
    }

    @Override
    public boolean onCreateOptionsMenu(Menu menu) {
        // We only want to show it as a menu in landscape, and only for clock/alarm fragment.
        mMenu = menu;
        if (getResources().getConfiguration().orientation == Configuration.ORIENTATION_LANDSCAPE) {
            if (mActionBar.getSelectedNavigationIndex() == ALARM_TAB_INDEX ||
                    mActionBar.getSelectedNavigationIndex() == CLOCK_TAB_INDEX) {
                // Clear the menu so that it doesn't get duplicate items in case onCreateOptionsMenu
                // was called multiple times.
                menu.clear();
                getMenuInflater().inflate(R.menu.desk_clock_menu, menu);
            }
            // Always return true for landscape, regardless of whether we've inflated the menu, so
            // that when we switch tabs this method will get called and we can inflate the menu.
            return true;
        }
        return false;
    }

    @Override
    public boolean onPrepareOptionsMenu(Menu menu) {
        updateMenu(menu);
        return true;
    }

    private void updateMenu(Menu menu) {
        // Hide "help" if we don't have a URI for it.
        MenuItem help = menu.findItem(R.id.menu_item_help);
        if (help != null) {
            Utils.prepareHelpMenuItem(this, help);
        }

        // Hide "lights out" for timer.
        MenuItem nightMode = menu.findItem(R.id.menu_item_night_mode);
        if (mActionBar.getSelectedNavigationIndex() == ALARM_TAB_INDEX) {
            nightMode.setVisible(false);
        } else if (mActionBar.getSelectedNavigationIndex() == CLOCK_TAB_INDEX) {
            nightMode.setVisible(true);
        }
    }

    @Override
    public boolean onOptionsItemSelected(MenuItem item) {
        if (processMenuClick(item)) {
            return true;
        }

        return super.onOptionsItemSelected(item);
    }

    private boolean processMenuClick(MenuItem item) {
        switch (item.getItemId()) {
            case R.id.menu_item_settings:
                startActivity(new Intent(DeskClock.this, SettingsActivity.class));
                return true;
            case R.id.menu_item_help:
                Intent i = item.getIntent();
                if (i != null) {
                    try {
                        startActivity(i);
                    } catch (ActivityNotFoundException e) {
                        // No activity found to match the intent - ignore
                    }
                }
                return true;
            case R.id.menu_item_night_mode:
                startActivity(new Intent(DeskClock.this, ScreensaverActivity.class));
            default:
                break;
        }
        return true;
    }

    /**
     * Insert the local time zone as the Home Time Zone if one is not set
     */
    private void setHomeTimeZone() {
        SharedPreferences prefs = PreferenceManager.getDefaultSharedPreferences(this);
        String homeTimeZone = prefs.getString(SettingsActivity.KEY_HOME_TZ, "");
        if (!homeTimeZone.isEmpty()) {
            return;
        }
        homeTimeZone = TimeZone.getDefault().getID();
        SharedPreferences.Editor editor = prefs.edit();
        editor.putString(SettingsActivity.KEY_HOME_TZ, homeTimeZone);
        editor.apply();
        Log.v(LOG_TAG, "Setting home time zone to " + homeTimeZone);
    }

    public void registerPageChangedListener(DeskClockFragment frag) {
        if (mTabsAdapter != null) {
            mTabsAdapter.registerPageChangedListener(frag);
        }
    }

    public void unregisterPageChangedListener(DeskClockFragment frag) {
        if (mTabsAdapter != null) {
            mTabsAdapter.unregisterPageChangedListener(frag);
        }
    }

    private void setBackgroundColor() {
        final int duration;
        if (mLastHourColor == UNKNOWN_COLOR_ID) {
            mLastHourColor = getResources().getColor(R.color.default_background);
            duration = BACKGROUND_COLOR_INITIAL_ANIMATION_DURATION_MILLIS;
        } else {
            duration = getResources().getInteger(android.R.integer.config_longAnimTime);
        }
        final int currHourColor = Utils.getCurrentHourColor();
        if (mLastHourColor != currHourColor) {
            final ObjectAnimator animator = ObjectAnimator.ofInt(getWindow().getDecorView(),
                    "backgroundColor", mLastHourColor, currHourColor);
            animator.setDuration(duration);
            animator.setEvaluator(new ArgbEvaluator());
            animator.start();
            mLastHourColor = currHourColor;
        }
    }

    /**
     * Adapter for wrapping together the ActionBar's tab with the ViewPager
     */
    private class TabsAdapter extends FragmentPagerAdapter
            implements ActionBar.TabListener, ViewPager.OnPageChangeListener {

        private static final String KEY_TAB_POSITION = "tab_position";

        final class TabInfo {
            private final Class<?> clss;
            private final Bundle args;

            TabInfo(Class<?> _class, int position) {
                clss = _class;
                args = new Bundle();
                args.putInt(KEY_TAB_POSITION, position);
            }

            public int getPosition() {
                return args.getInt(KEY_TAB_POSITION, 0);
            }
        }

        private final ArrayList<TabInfo> mTabs = new ArrayList<TabInfo>();
        ActionBar mMainActionBar;
        Context mContext;
        ViewPager mPager;
        // Used for doing callbacks to fragments.
        HashSet<String> mFragmentTags = new HashSet<String>();

        public TabsAdapter(Activity activity, ViewPager pager) {
            super(activity.getFragmentManager());
            mContext = activity;
            mMainActionBar = activity.getActionBar();
            mPager = pager;
            mPager.setAdapter(this);
            mPager.setOnPageChangeListener(this);
        }

        @Override
        public Fragment getItem(int position) {
            // Because this public method is called outside many times,
            // check if it exits first before creating a new one.
            final String name = makeFragmentName(R.id.desk_clock_pager, position);
            Fragment fragment = getFragmentManager().findFragmentByTag(name);
            if (fragment == null) {
                TabInfo info = mTabs.get(getRtlPosition(position));
                fragment = Fragment.instantiate(mContext, info.clss.getName(), info.args);
                if (fragment instanceof TimerFragment) {
                    ((TimerFragment) fragment).setFabAppearance();
                    ((TimerFragment) fragment).setLeftRightButtonAppearance();
                }
            }
            return fragment;
        }

        /**
         * Copied from:
         * android/frameworks/support/v13/java/android/support/v13/app/FragmentPagerAdapter.java#94
         * Create unique name for the fragment so fragment manager knows it exist.
         */
        private String makeFragmentName(int viewId, int index) {
            return "android:switcher:" + viewId + ":" + index;
        }

        @Override
        public int getCount() {
            return mTabs.size();
        }

        public void addTab(ActionBar.Tab tab, Class<?> clss, int position) {
            TabInfo info = new TabInfo(clss, position);
            tab.setTag(info);
            tab.setTabListener(this);
            mTabs.add(info);
            mMainActionBar.addTab(tab);
            notifyDataSetChanged();
        }

        @Override
        public void onPageScrolled(int position, float positionOffset, int positionOffsetPixels) {
            // Do nothing
        }

        @Override
        public void onPageSelected(int position) {
            // Set the page before doing the menu so that onCreateOptionsMenu knows what page it is.
            mMainActionBar.setSelectedNavigationItem(getRtlPosition(position));
            notifyPageChanged(position);

            // Only show the overflow menu for alarm and world clock.
            if (mMenu != null) {
                // Make sure the menu's been initialized.
                if (position == ALARM_TAB_INDEX || position == CLOCK_TAB_INDEX) {
                    mMenu.setGroupVisible(R.id.menu_items, true);
                    onCreateOptionsMenu(mMenu);
                } else {
                    mMenu.setGroupVisible(R.id.menu_items, false);
                }
            }
        }

        @Override
        public void onPageScrollStateChanged(int state) {
            // Do nothing
        }

        @Override
        public void onTabReselected(Tab arg0, FragmentTransaction arg1) {
            // Do nothing
        }

        @Override
        public void onTabSelected(Tab tab, FragmentTransaction ft) {
            final TabInfo info = (TabInfo) tab.getTag();
            final int position = info.getPosition();
            final int rtlSafePosition = getRtlPosition(position);
            mSelectedTab = position;

            if (mIsFirstLaunch && isClockTab(rtlSafePosition)) {
                mLeftButton.setVisibility(View.INVISIBLE);
                mRightButton.setVisibility(View.INVISIBLE);
                mFab.setVisibility(View.VISIBLE);
                mFab.setImageResource(R.drawable.ic_globe);
                mFab.setContentDescription(getString(R.string.button_cities));
                mIsFirstLaunch = false;
            } else {
                DeskClockFragment f = (DeskClockFragment) getItem(rtlSafePosition);
<<<<<<< HEAD
                f.setFabAppearance(mFab);
                f.setLeftRightButtonAppearance(mLeftButton, mRightButton);
=======
                f.setFabAppearance();
                f.setLeftRightButtonAppearance();
>>>>>>> 104bdcc2
            }
            mPager.setCurrentItem(rtlSafePosition);
        }

        @Override
        public void onTabUnselected(Tab arg0, FragmentTransaction arg1) {
            // Do nothing
        }

        private boolean isClockTab(int rtlSafePosition) {
            final int clockTabIndex = isRtl() ? RTL_CLOCK_TAB_INDEX : CLOCK_TAB_INDEX;
            return rtlSafePosition == clockTabIndex;
        }

        public void notifySelectedPage(int page) {
            notifyPageChanged(page);
        }

        private void notifyPageChanged(int newPage) {
            for (String tag : mFragmentTags) {
                final FragmentManager fm = getFragmentManager();
                DeskClockFragment f = (DeskClockFragment) fm.findFragmentByTag(tag);
                if (f != null) {
                    f.onPageChanged(newPage);
                }
            }
        }

        public void registerPageChangedListener(DeskClockFragment frag) {
            String tag = frag.getTag();
            if (mFragmentTags.contains(tag)) {
                Log.wtf(LOG_TAG, "Trying to add an existing fragment " + tag);
            } else {
                mFragmentTags.add(frag.getTag());
            }
            // Since registering a listener by the fragment is done sometimes after the page
            // was already changed, make sure the fragment gets the current page
            frag.onPageChanged(mMainActionBar.getSelectedNavigationIndex());
        }

        public void unregisterPageChangedListener(DeskClockFragment frag) {
            mFragmentTags.remove(frag.getTag());
        }

    }

    public static abstract class OnTapListener implements OnTouchListener {
        private float mLastTouchX;
        private float mLastTouchY;
        private long mLastTouchTime;
        private final TextView mMakePressedTextView;
        private final int mPressedColor, mGrayColor;
        private final float MAX_MOVEMENT_ALLOWED = 20;
        private final long MAX_TIME_ALLOWED = 500;

        public OnTapListener(Activity activity, TextView makePressedView) {
            mMakePressedTextView = makePressedView;
            mPressedColor = activity.getResources().getColor(Utils.getPressedColorId());
            mGrayColor = activity.getResources().getColor(Utils.getGrayColorId());
        }

        @Override
        public boolean onTouch(View v, MotionEvent e) {
            switch (e.getAction()) {
                case (MotionEvent.ACTION_DOWN):
                    mLastTouchTime = Utils.getTimeNow();
                    mLastTouchX = e.getX();
                    mLastTouchY = e.getY();
                    if (mMakePressedTextView != null) {
                        mMakePressedTextView.setTextColor(mPressedColor);
                    }
                    break;
                case (MotionEvent.ACTION_UP):
                    float xDiff = Math.abs(e.getX() - mLastTouchX);
                    float yDiff = Math.abs(e.getY() - mLastTouchY);
                    long timeDiff = (Utils.getTimeNow() - mLastTouchTime);
                    if (xDiff < MAX_MOVEMENT_ALLOWED && yDiff < MAX_MOVEMENT_ALLOWED
                            && timeDiff < MAX_TIME_ALLOWED) {
                        if (mMakePressedTextView != null) {
                            v = mMakePressedTextView;
                        }
                        processClick(v);
                        resetValues();
                        return true;
                    }
                    resetValues();
                    break;
                case (MotionEvent.ACTION_MOVE):
                    xDiff = Math.abs(e.getX() - mLastTouchX);
                    yDiff = Math.abs(e.getY() - mLastTouchY);
                    if (xDiff >= MAX_MOVEMENT_ALLOWED || yDiff >= MAX_MOVEMENT_ALLOWED) {
                        resetValues();
                    }
                    break;
                default:
                    resetValues();
            }
            return false;
        }

        private void resetValues() {
            mLastTouchX = -1 * MAX_MOVEMENT_ALLOWED + 1;
            mLastTouchY = -1 * MAX_MOVEMENT_ALLOWED + 1;
            mLastTouchTime = -1 * MAX_TIME_ALLOWED + 1;
            if (mMakePressedTextView != null) {
                mMakePressedTextView.setTextColor(mGrayColor);
            }
        }

        protected abstract void processClick(View v);
    }

    /**
     * Called by the LabelDialogFormat class after the dialog is finished. *
     */
    @Override
    public void onDialogLabelSet(TimerObj timer, String label, String tag) {
        Fragment frag = getFragmentManager().findFragmentByTag(tag);
        if (frag instanceof TimerFragment) {
            ((TimerFragment) frag).setLabel(timer, label);
        }
    }

    /**
     * Called by the LabelDialogFormat class after the dialog is finished. *
     */
    @Override
    public void onDialogLabelSet(Alarm alarm, String label, String tag) {
        Fragment frag = getFragmentManager().findFragmentByTag(tag);
        if (frag instanceof AlarmClockFragment) {
            ((AlarmClockFragment) frag).setLabel(alarm, label);
        }
    }

    public int getSelectedTab() {
        return mSelectedTab;
    }

    private boolean isRtl() {
        return TextUtils.getLayoutDirectionFromLocale(Locale.getDefault()) ==
                View.LAYOUT_DIRECTION_RTL;
    }

    private int getRtlPosition(int position) {
        if (isRtl()) {
            switch (position) {
                case TIMER_TAB_INDEX:
                    return RTL_TIMER_TAB_INDEX;
                case CLOCK_TAB_INDEX:
                    return RTL_CLOCK_TAB_INDEX;
                case STOPWATCH_TAB_INDEX:
                    return RTL_STOPWATCH_TAB_INDEX;
                case ALARM_TAB_INDEX:
                    return RTL_ALARM_TAB_INDEX;
                default:
                    break;
            }
        }
        return position;
    }

    public ImageButton getFab() {
        return mFab;
    }

    public ImageButton getLeftButton() {
        return mLeftButton;
    }

    public ImageButton getRightButton() {
        return mRightButton;
    }
}<|MERGE_RESOLUTION|>--- conflicted
+++ resolved
@@ -555,13 +555,8 @@
                 mIsFirstLaunch = false;
             } else {
                 DeskClockFragment f = (DeskClockFragment) getItem(rtlSafePosition);
-<<<<<<< HEAD
-                f.setFabAppearance(mFab);
-                f.setLeftRightButtonAppearance(mLeftButton, mRightButton);
-=======
                 f.setFabAppearance();
                 f.setLeftRightButtonAppearance();
->>>>>>> 104bdcc2
             }
             mPager.setCurrentItem(rtlSafePosition);
         }
