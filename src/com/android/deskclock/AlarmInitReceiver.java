--- conflicted
+++ resolved
@@ -23,12 +23,8 @@
 import android.os.PowerManager.WakeLock;
 
 import com.android.deskclock.alarms.AlarmStateManager;
-<<<<<<< HEAD
-import com.android.deskclock.timer.TimerObj;
-=======
 import com.android.deskclock.data.DataModel;
 import com.android.deskclock.events.Events;
->>>>>>> 4a90936e
 
 public class AlarmInitReceiver extends BroadcastReceiver {
 
@@ -64,28 +60,6 @@
         // We need to increment the global id out of the async task to prevent race conditions
         AlarmStateManager.updateGlobalIntentId(context);
 
-<<<<<<< HEAD
-        AsyncHandler.post(new Runnable() {
-            @Override public void run() {
-                // When running on N devices, we're interested in the boot
-                // completed event that is sent while the user is still locked,
-                // so that we can schedule alarms.
-                final boolean bootCompleted;
-                if (Utils.isNOrLater()) {
-                    bootCompleted = Intent.ACTION_LOCKED_BOOT_COMPLETED.equals(action);
-                } else {
-                    bootCompleted = Intent.ACTION_BOOT_COMPLETED.equals(action);
-                }
-
-                try {
-                    if (bootCompleted) {
-                        // Clear stopwatch and timers data
-                        final SharedPreferences prefs =
-                                Utils.getDefaultSharedPreferences(context);
-                        LogUtils.v("AlarmInitReceiver - Reset timers and clear stopwatch data");
-                        TimerObj.resetTimersInSharedPrefs(prefs);
-                        Utils.clearSwSharedPref(prefs);
-=======
         // Clear stopwatch data and reset timers because they rely on elapsed real-time values
         // which are meaningless after a device reboot.
         if (ACTION_BOOT_COMPLETED.equals(action)) {
@@ -94,7 +68,6 @@
             Events.sendStopwatchEvent(R.string.action_reset, R.string.label_reboot);
             DataModel.getDataModel().resetTimers(R.string.label_reboot);
         }
->>>>>>> 4a90936e
 
         // Notifications are canceled by the system on application upgrade. This broadcast signals
         // that the new app is free to rebuild the notifications using the existing data.
@@ -119,18 +92,4 @@
             }
         });
     }
-<<<<<<< HEAD
-
-    private void switchVolumeButtonDefault(SharedPreferences prefs) {
-        SharedPreferences.Editor editor = prefs.edit();
-
-        editor.putString(SettingsActivity.KEY_VOLUME_BEHAVIOR,
-            SettingsActivity.DEFAULT_VOLUME_BEHAVIOR);
-
-        // Make sure we do it only once
-        editor.putBoolean(PREF_VOLUME_DEF_DONE, true);
-        editor.apply();
-    }
-=======
->>>>>>> 4a90936e
 }