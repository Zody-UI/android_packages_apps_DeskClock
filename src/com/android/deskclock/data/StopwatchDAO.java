/*
 * Copyright (C) 2015 The Android Open Source Project
 *
 * Licensed under the Apache License, Version 2.0 (the "License");
 * you may not use this file except in compliance with the License.
 * You may obtain a copy of the License at
 *
 *      http://www.apache.org/licenses/LICENSE-2.0
 *
 * Unless required by applicable law or agreed to in writing, software
 * distributed under the License is distributed on an "AS IS" BASIS,
 * WITHOUT WARRANTIES OR CONDITIONS OF ANY KIND, either express or implied.
 * See the License for the specific language governing permissions and
 * limitations under the License.
 */

package com.android.deskclock.data;

import android.content.Context;
import android.content.SharedPreferences;

import com.android.deskclock.Utils;
import com.android.deskclock.data.Stopwatch.State;

import java.util.ArrayList;
import java.util.Collections;
import java.util.List;

import static com.android.deskclock.data.Stopwatch.State.RESET;

/**
 * This class encapsulates the transfer of data between {@link Stopwatch} and {@link Lap} domain
 * objects and their permanent storage in {@link SharedPreferences}.
 */
final class StopwatchDAO {

    /** Key to a preference that stores the state of the stopwatch. */
    private static final String STATE = "sw_state";

    /** Key to a preference that stores the last start time of the stopwatch. */
    private static final String LAST_START_TIME = "sw_start_time";

    /** Key to a preference that stores the accumulated elapsed time of the stopwatch. */
    private static final String ACCUMULATED_TIME = "sw_accum_time";

    /** Prefix for a key to a preference that stores the number of recorded laps. */
    private static final String LAP_COUNT = "sw_lap_num";

    /** Prefix for a key to a preference that stores accumulated time at the end of a lap. */
    private static final String LAP_ACCUMULATED_TIME = "sw_lap_time_";

    private StopwatchDAO() {}

    /**
     * @return the stopwatch from permanent storage or a reset stopwatch if none exists
     */
    static Stopwatch getStopwatch(Context context) {
        final SharedPreferences prefs = Utils.getDefaultSharedPreferences(context);
        final int stateIndex = prefs.getInt(STATE, RESET.ordinal());
        final State state = State.values()[stateIndex];
        final long lastStartTime = prefs.getLong(LAST_START_TIME, Long.MIN_VALUE);
        final long accumulatedTime = prefs.getLong(ACCUMULATED_TIME, 0);
        return new Stopwatch(state, lastStartTime, accumulatedTime);
    }

    /**
     * @param stopwatch the last state of the stopwatch
     */
    static void setStopwatch(Context context, Stopwatch stopwatch) {
        final SharedPreferences prefs = Utils.getDefaultSharedPreferences(context);
        final SharedPreferences.Editor editor = prefs.edit();

        if (stopwatch.isReset()) {
            editor.remove(STATE)
                    .remove(LAST_START_TIME)
                    .remove(ACCUMULATED_TIME);
        } else {
            editor.putInt(STATE, stopwatch.getState().ordinal())
                    .putLong(LAST_START_TIME, stopwatch.getLastStartTime())
                    .putLong(ACCUMULATED_TIME, stopwatch.getAccumulatedTime());
        }

        editor.apply();
    }

    /**
     * @return a list of recorded laps for the stopwatch
     */
    static List<Lap> getLaps(Context context) {
        final SharedPreferences prefs = Utils.getDefaultSharedPreferences(context);

        // Prepare the container to be filled with laps.
        final int lapCount = prefs.getInt(LAP_COUNT, 0);
        final List<Lap> laps = new ArrayList<>(lapCount);

        long prevAccumulatedTime = 0;

        // Lap numbers are 1-based and so the are corresponding shared preference keys.
        for (int lapNumber = 1; lapNumber <= lapCount; lapNumber++) {
            // Look up the accumulated time for the lap.
            final String lapAccumulatedTimeKey = LAP_ACCUMULATED_TIME + lapNumber;
            final long accumulatedTime = prefs.getLong(lapAccumulatedTimeKey, 0);

            // Lap time is the delta between accumulated time of this lap and prior lap.
            final long lapTime = accumulatedTime - prevAccumulatedTime;

            // Create the lap instance from the data.
            laps.add(new Lap(lapNumber, lapTime, accumulatedTime));

            // Update the accumulated time of the previous lap.
            prevAccumulatedTime = accumulatedTime;
        }

        // Laps are stored in the order they were recorded; display order is the reverse.
        Collections.reverse(laps);

        return laps;
    }

    /**
     * @param newLapCount the number of laps including the new lap
     * @param accumulatedTime the amount of time accumulate by the stopwatch at the end of the lap
     */
    static void addLap(Context context, int newLapCount, long accumulatedTime) {
        final SharedPreferences prefs = Utils.getDefaultSharedPreferences(context);
        prefs.edit()
                .putInt(LAP_COUNT, newLapCount)
                .putLong(LAP_ACCUMULATED_TIME + newLapCount, accumulatedTime)
                .apply();
    }

    /**
     * Remove the recorded laps for the stopwatch
     */
    static void clearLaps(Context context) {
        final SharedPreferences prefs = Utils.getDefaultSharedPreferences(context);
        final SharedPreferences.Editor editor = prefs.edit();

        final int lapCount = prefs.getInt(LAP_COUNT, 0);
        for (int lapNumber = 1; lapNumber <= lapCount; lapNumber++) {
            editor.remove(LAP_ACCUMULATED_TIME + lapNumber);
        }
        editor.remove(LAP_COUNT);

        editor.apply();
    }
<<<<<<< HEAD

    private static SharedPreferences getSharedPreferences(Context context) {
        if (sPrefs == null) {
            sPrefs = Utils.getDefaultSharedPreferences(context.getApplicationContext());
        }

        return sPrefs;
    }
=======
>>>>>>> a1e6ca46
}<|MERGE_RESOLUTION|>--- conflicted
+++ resolved
@@ -144,15 +144,4 @@
 
         editor.apply();
     }
-<<<<<<< HEAD
-
-    private static SharedPreferences getSharedPreferences(Context context) {
-        if (sPrefs == null) {
-            sPrefs = Utils.getDefaultSharedPreferences(context.getApplicationContext());
-        }
-
-        return sPrefs;
-    }
-=======
->>>>>>> a1e6ca46
 }