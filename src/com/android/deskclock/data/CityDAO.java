/*
 * Copyright (C) 2015 The Android Open Source Project
 *
 * Licensed under the Apache License, Version 2.0 (the "License");
 * you may not use this file except in compliance with the License.
 * You may obtain a copy of the License at
 *
 *      http://www.apache.org/licenses/LICENSE-2.0
 *
 * Unless required by applicable law or agreed to in writing, software
 * distributed under the License is distributed on an "AS IS" BASIS,
 * WITHOUT WARRANTIES OR CONDITIONS OF ANY KIND, either express or implied.
 * See the License for the specific language governing permissions and
 * limitations under the License.
 */

package com.android.deskclock.data;

import android.content.Context;
import android.content.SharedPreferences;
import android.content.res.Resources;
import android.content.res.TypedArray;
import android.support.annotation.VisibleForTesting;
import android.text.TextUtils;
import android.util.ArrayMap;

import com.android.deskclock.R;
import com.android.deskclock.Utils;

import java.util.ArrayList;
import java.util.Collection;
import java.util.Collections;
import java.util.List;
import java.util.Locale;
import java.util.Map;
import java.util.TimeZone;
import java.util.regex.Matcher;
import java.util.regex.Pattern;

/**
 * This class encapsulates the transfer of data between {@link City} domain objects and their
 * permanent storage in {@link Resources} and {@link SharedPreferences}.
 */
final class CityDAO {

    /** Regex to match numeric index values when parsing city names. */
    private static final Pattern NUMERIC_INDEX_REGEX = Pattern.compile("\\d+");

    /** Key to a preference that stores the number of selected cities. */
    private static final String NUMBER_OF_CITIES = "number_of_cities";

    /** Prefix for a key to a preference that stores the id of a selected city. */
    private static final String CITY_ID = "city_id_";

    private CityDAO() {}

    /**
     * @param cityMap maps city ids to city instances
     * @return the list of city ids selected for display by the user
     */
    static List<City> getSelectedCities(Context context, Map<String, City> cityMap) {
        final SharedPreferences prefs = Utils.getDefaultSharedPreferences(context);
        final int size = prefs.getInt(NUMBER_OF_CITIES, 0);
        final List<City> selectedCities = new ArrayList<>(size);

        for (int i = 0; i < size; i++) {
            final String id = prefs.getString(CITY_ID + i, null);
            final City city = cityMap.get(id);
            if (city != null) {
                selectedCities.add(city);
            }
        }

        return selectedCities;
    }

    /**
     * @param cities the collection of cities selected for display by the user
     */
    static void setSelectedCities(Context context, Collection<City> cities) {
        final SharedPreferences prefs = Utils.getDefaultSharedPreferences(context);
        final SharedPreferences.Editor editor = prefs.edit();
        editor.putInt(NUMBER_OF_CITIES, cities.size());

        int count = 0;
        for (City city : cities) {
            editor.putString(CITY_ID + count, city.getId());
            count++;
        }

        editor.apply();
    }

    /**
     * @return the domain of cities from which the user may choose a world clock
     */
    static Map<String, City> getCities(Context context) {
        final Resources resources = context.getResources();
        final TypedArray cityStrings = resources.obtainTypedArray(R.array.city_ids);
        final int citiesCount = cityStrings.length();

        final Map<String, City> cities = new ArrayMap<>(citiesCount);
        try {
            for (int i = 0; i < citiesCount; ++i) {
                // Attempt to locate the resource id defining the city as a string.
                final int cityResourceId = cityStrings.getResourceId(i, 0);
                if (cityResourceId == 0) {
                    final String message = String.format(Locale.ENGLISH,
                            "Unable to locate city resource id for index %d", i);
                    throw new IllegalStateException(message);
                }

                final String id = resources.getResourceEntryName(cityResourceId);
                final String cityString = cityStrings.getString(i);
                if (cityString == null) {
                    final String message = String.format("Unable to locate city with id %s", id);
                    throw new IllegalStateException(message);
                }

                // Attempt to parse the time zone from the city entry.
                final String[] cityParts = cityString.split("[|]");
                if (cityParts.length != 2) {
                    final String message = String.format(
                            "Error parsing malformed city %s", cityString);
                    throw new IllegalStateException(message);
                }

                // Attempt to resolve the time zone id to a valid time zone.
                final String tzId = cityParts[1];
                final TimeZone tz = TimeZone.getTimeZone(tzId);
                // If the time zone lookup fails, GMT is returned. No cities actually map to GMT.
                if ("GMT".equals(tz.getID())) {
                    final String message = String.format(
                            "Unable to locate timezone with id %s", tzId);
                    throw new IllegalStateException(message);
                }

                cities.put(id, createCity(id, cityParts[0], tz));
            }
        } finally {
            cityStrings.recycle();
        }

        return Collections.unmodifiableMap(cities);
    }

    /**
     * @param id unique identifier for city
     * @param formattedName "[index string]=[name]" or "[index string]=[name]:[phonetic name]",
     *                      If [index string] is empty, use the first character of name as index,
     *                      If phonetic name is empty, use the name itself as phonetic name.
     * @param tz the timezone in which the city is located
     */
    @VisibleForTesting
    static City createCity(String id, String formattedName, TimeZone tz) {
        final String[] parts = formattedName.split("[=:]");
        final String name = parts[1];
        // Extract index string from input, use the first character of city name as the index string
        // if one is not explicitly provided.
        final String indexString = TextUtils.isEmpty(parts[0])
                ? name.substring(0, 1) : parts[0];
        final String phoneticName = parts.length == 3 ? parts[2] : name;

        final Matcher matcher = NUMERIC_INDEX_REGEX.matcher(indexString);
        final int index = matcher.find() ? Integer.parseInt(matcher.group()) : -1;

<<<<<<< HEAD
        return new City(id, index, indexString, name, phoneticName, timeZoneId);
    }

    private static SharedPreferences getSharedPreferences(Context context) {
        if (sPrefs == null) {
            sPrefs = Utils.getDefaultSharedPreferences(context.getApplicationContext());
        }

        return sPrefs;
=======
        return new City(id, index, indexString, name, phoneticName, tz);
>>>>>>> a1e6ca46
    }
}<|MERGE_RESOLUTION|>--- conflicted
+++ resolved
@@ -164,18 +164,6 @@
         final Matcher matcher = NUMERIC_INDEX_REGEX.matcher(indexString);
         final int index = matcher.find() ? Integer.parseInt(matcher.group()) : -1;
 
-<<<<<<< HEAD
-        return new City(id, index, indexString, name, phoneticName, timeZoneId);
-    }
-
-    private static SharedPreferences getSharedPreferences(Context context) {
-        if (sPrefs == null) {
-            sPrefs = Utils.getDefaultSharedPreferences(context.getApplicationContext());
-        }
-
-        return sPrefs;
-=======
         return new City(id, index, indexString, name, phoneticName, tz);
->>>>>>> a1e6ca46
     }
 }