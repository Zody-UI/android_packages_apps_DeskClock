--- conflicted
+++ resolved
@@ -54,17 +54,8 @@
 
     @TargetApi(Build.VERSION_CODES.LOLLIPOP)
     private void tintSelectionDivider(Context context) {
-<<<<<<< HEAD
-        if (Build.VERSION.SDK_INT < Build.VERSION_CODES.LOLLIPOP
-                || Build.VERSION.SDK_INT > Build.VERSION_CODES.M) {
-            // Accent color in KK will stay system blue, so leave divider color matching.
-            // The divider is correctly tinted to controlColorNormal in M.
-            return;
-        }
-=======
         // Accent color in KK will stay system blue, so leave divider color matching.
         // The divider is correctly tinted to controlColorNormal in M.
->>>>>>> 8ea254a8
 
         if (Utils.isLOrLMR1() && sTrySelectionDivider) {
             final TypedArray a = context.obtainStyledAttributes(
