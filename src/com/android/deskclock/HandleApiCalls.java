--- conflicted
+++ resolved
@@ -377,17 +377,9 @@
         final AlarmInstance alarmInstance = alarm.createInstanceAfter(Calendar.getInstance());
         setupInstance(alarmInstance, skipUi);
 
-<<<<<<< HEAD
-        Events.sendAlarmEvent(R.string.action_create, R.string.label_intent);
-        final String time = DateFormat.getTimeFormat(this).format(
-                alarmInstance.getAlarmTime().getTime());
-        Controller.getController().notifyVoiceSuccess(this, getString(R.string.alarm_is_set, time));
-        LOGGER.i("Created new alarm: " + alarm);
-=======
         final String time = DateFormat.getTimeFormat(this)
                 .format(alarmInstance.getAlarmTime().getTime());
-        Voice.notifySuccess(this, getString(R.string.alarm_is_set, time));
->>>>>>> 4ca76aec
+        Controller.getController().notifyVoiceSuccess(this, getString(R.string.alarm_is_set, time));
     }
 
     private void handleShowAlarms(Intent intent) {
