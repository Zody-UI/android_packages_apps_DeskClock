/*
 * Copyright (C) 2010 The Android Open Source Project
 *
 * Licensed under the Apache License, Version 2.0 (the "License");
 * you may not use this file except in compliance with the License.
 * You may obtain a copy of the License at
 *
 *      http://www.apache.org/licenses/LICENSE-2.0
 *
 * Unless required by applicable law or agreed to in writing, software
 * distributed under the License is distributed on an "AS IS" BASIS,
 * WITHOUT WARRANTIES OR CONDITIONS OF ANY KIND, either express or implied.
 * See the License for the specific language governing permissions and
 * limitations under the License.
 */

package com.android.deskclock;

import android.app.Activity;
import android.content.ContentResolver;
import android.content.Context;
import android.content.Intent;
import android.net.Uri;
import android.os.AsyncTask;
import android.os.Bundle;
import android.os.Parcelable;
import android.provider.AlarmClock;
import android.text.TextUtils;
import android.text.format.DateFormat;

import com.android.deskclock.alarms.AlarmStateManager;
import com.android.deskclock.controller.Controller;
import com.android.deskclock.data.DataModel;
import com.android.deskclock.data.Timer;
import com.android.deskclock.data.Weekdays;
import com.android.deskclock.events.Events;
import com.android.deskclock.provider.Alarm;
import com.android.deskclock.provider.AlarmInstance;
import com.android.deskclock.timer.TimerFragment;
import com.android.deskclock.timer.TimerService;
import com.android.deskclock.uidata.UiDataModel;

import java.util.ArrayList;
import java.util.Calendar;
import java.util.Date;
import java.util.Iterator;
import java.util.List;

import static android.text.format.DateUtils.SECOND_IN_MILLIS;
import static com.android.deskclock.AlarmSelectionActivity.ACTION_DISMISS;
import static com.android.deskclock.AlarmSelectionActivity.EXTRA_ACTION;
import static com.android.deskclock.AlarmSelectionActivity.EXTRA_ALARMS;
import static com.android.deskclock.provider.AlarmInstance.FIRED_STATE;
import static com.android.deskclock.provider.AlarmInstance.SNOOZE_STATE;
import static com.android.deskclock.uidata.UiDataModel.Tab.ALARMS;
import static com.android.deskclock.uidata.UiDataModel.Tab.TIMERS;

/**
 * This activity is never visible. It processes all public intents defined by {@link AlarmClock}
 * that apply to alarms and timers. Its definition in AndroidManifest.xml requires callers to hold
 * the com.android.alarm.permission.SET_ALARM permission to complete the requested action.
 */
public class HandleApiCalls extends Activity {

    private static final LogUtils.Logger LOGGER = new LogUtils.Logger("HandleApiCalls");

    static final String ACTION_SHOW_TIMERS = "android.intent.action.SHOW_TIMERS";

    private Context mAppContext;

    @Override
    protected void onCreate(Bundle icicle) {
        super.onCreate(icicle);

        mAppContext = getApplicationContext();

        try {
            final Intent intent = getIntent();
            final String action = intent == null ? null : intent.getAction();
            if (action == null) {
                return;
            }
            LOGGER.i("onCreate: " + intent);

            switch (action) {
                case AlarmClock.ACTION_SET_ALARM:
                    handleSetAlarm(intent);
                    break;
                case AlarmClock.ACTION_SHOW_ALARMS:
                    handleShowAlarms(intent);
                    break;
                case AlarmClock.ACTION_SET_TIMER:
                    handleSetTimer(intent);
                    break;
                case ACTION_SHOW_TIMERS:
                    handleShowTimers(intent);
                    break;
                case AlarmClock.ACTION_DISMISS_ALARM:
                    handleDismissAlarm(intent);
                    break;
                case AlarmClock.ACTION_SNOOZE_ALARM:
                    handleSnoozeAlarm(intent);
                    break;
            }
        } catch (Exception e) {
            LOGGER.wtf(e);
        } finally {
            finish();
        }
    }


    private void handleDismissAlarm(Intent intent) {
        // Change to the alarms tab.
        UiDataModel.getUiDataModel().setSelectedTab(ALARMS);

        // Open DeskClock which is now positioned on the alarms tab.
        startActivity(new Intent(mAppContext, DeskClock.class));

        new DismissAlarmAsync(mAppContext, intent, this).execute();
    }

    public static void dismissAlarm(Alarm alarm, Activity activity) {
        final Context context = activity.getApplicationContext();
        final AlarmInstance instance = AlarmInstance.getNextUpcomingInstanceByAlarmId(
                context.getContentResolver(), alarm.id);
        if (instance == null) {
            final String reason = context.getString(R.string.no_alarm_scheduled_for_this_time);
<<<<<<< HEAD
            Controller.getController().notifyVoiceFailure(activity, reason);
            LogUtils.i(reason);
=======
            Voice.notifyFailure(activity, reason);
            LOGGER.i("No alarm instance to dismiss");
>>>>>>> a9d17da6
            return;
        }

        dismissAlarmInstance(instance, activity);
    }

    public static void dismissAlarmInstance(AlarmInstance instance, Activity activity) {
        Utils.enforceNotMainLooper();

        final Context context = activity.getApplicationContext();
        final Date alarmTime = instance.getAlarmTime().getTime();
        final String time = DateFormat.getTimeFormat(context).format(alarmTime);

        if (instance.mAlarmState == FIRED_STATE || instance.mAlarmState == SNOOZE_STATE) {
            // Always dismiss alarms that are fired or snoozed.
            AlarmStateManager.deleteInstanceAndUpdateParent(context, instance);
        } else if (Utils.isAlarmWithin24Hours(instance)) {
            // Upcoming alarms are always predismissed.
            AlarmStateManager.setPreDismissState(context, instance);
        } else {
            // Otherwise the alarm cannot be dismissed at this time.
            final String reason = context.getString(
                    R.string.alarm_cant_be_dismissed_still_more_than_24_hours_away, time);
<<<<<<< HEAD
            Controller.getController().notifyVoiceFailure(activity, reason);
            LogUtils.i(reason);
=======
            Voice.notifyFailure(activity, reason);
            LOGGER.i("Can't dismiss alarm more than 24 hours in advance");
>>>>>>> a9d17da6
        }

        // Log the successful dismissal.
        final String reason = context.getString(R.string.alarm_is_dismissed, time);
<<<<<<< HEAD
        LogUtils.i(reason);
        Controller.getController().notifyVoiceSuccess(activity, reason);
=======
        Voice.notifySuccess(activity, reason);
        LOGGER.i("Alarm dismissed: " + instance);
>>>>>>> a9d17da6
        Events.sendAlarmEvent(R.string.action_dismiss, R.string.label_intent);
    }

    private static class DismissAlarmAsync extends AsyncTask<Void, Void, Void> {

        private final Context mContext;
        private final Intent mIntent;
        private final Activity mActivity;

        public DismissAlarmAsync(Context context, Intent intent, Activity activity) {
            mContext = context;
            mIntent = intent;
            mActivity = activity;
        }

        @Override
        protected Void doInBackground(Void... parameters) {
            final ContentResolver cr = mContext.getContentResolver();
            final List<Alarm> alarms = getEnabledAlarms(mContext);
            if (alarms.isEmpty()) {
                final String reason = mContext.getString(R.string.no_scheduled_alarms);
<<<<<<< HEAD
                LogUtils.i(reason);
                Controller.getController().notifyVoiceFailure(mActivity, reason);
=======
                Voice.notifyFailure(mActivity, reason);
                LOGGER.i("No scheduled alarms");
>>>>>>> a9d17da6
                return null;
            }

            // remove Alarms in MISSED, DISMISSED, and PREDISMISSED states
            for (Iterator<Alarm> i = alarms.iterator(); i.hasNext();) {
                final AlarmInstance instance = AlarmInstance.getNextUpcomingInstanceByAlarmId(
                        cr, i.next().id);
                if (instance == null || instance.mAlarmState > FIRED_STATE) {
                    i.remove();
                }
            }

            final String searchMode = mIntent.getStringExtra(AlarmClock.EXTRA_ALARM_SEARCH_MODE);
            if (searchMode == null && alarms.size() > 1) {
                // shows the UI where user picks which alarm they want to DISMISS
                final Intent pickSelectionIntent = new Intent(mContext,
                        AlarmSelectionActivity.class)
                        .setFlags(Intent.FLAG_ACTIVITY_NEW_TASK)
                        .putExtra(EXTRA_ACTION, ACTION_DISMISS)
                        .putExtra(EXTRA_ALARMS, alarms.toArray(new Parcelable[alarms.size()]));
                mContext.startActivity(pickSelectionIntent);
                final String voiceMessage = mContext.getString(R.string.pick_alarm_to_dismiss);
                Controller.getController().notifyVoiceSuccess(mActivity, voiceMessage);
                return null;
            }

            // fetch the alarms that are specified by the intent
            final FetchMatchingAlarmsAction fmaa =
                    new FetchMatchingAlarmsAction(mContext, alarms, mIntent, mActivity);
            fmaa.run();
            final List<Alarm> matchingAlarms = fmaa.getMatchingAlarms();

            // If there are multiple matching alarms and it wasn't expected
            // disambiguate what the user meant
            if (!AlarmClock.ALARM_SEARCH_MODE_ALL.equals(searchMode) && matchingAlarms.size() > 1) {
              final Intent pickSelectionIntent = new Intent(mContext, AlarmSelectionActivity.class)
                        .setFlags(Intent.FLAG_ACTIVITY_NEW_TASK)
                        .putExtra(EXTRA_ACTION, ACTION_DISMISS)
                        .putExtra(EXTRA_ALARMS,
                                matchingAlarms.toArray(new Parcelable[matchingAlarms.size()]));
                mContext.startActivity(pickSelectionIntent);
                final String voiceMessage = mContext.getString(R.string.pick_alarm_to_dismiss);
                Controller.getController().notifyVoiceSuccess(mActivity, voiceMessage);
                return null;
            }

            // Apply the action to the matching alarms
            for (Alarm alarm : matchingAlarms) {
                dismissAlarm(alarm, mActivity);
                LOGGER.i("Alarm dismissed: " + alarm);
            }
            return null;
        }

        private static List<Alarm> getEnabledAlarms(Context context) {
            final String selection = String.format("%s=?", Alarm.ENABLED);
            final String[] args = { "1" };
            return Alarm.getAlarms(context.getContentResolver(), selection, args);
        }
    }

    private void handleSnoozeAlarm(Intent intent) {
        new SnoozeAlarmAsync(intent, this).execute();
    }

    private static class SnoozeAlarmAsync extends AsyncTask<Void, Void, Void> {

        private final Context mContext;
        private final Intent mIntent;
        private final Activity mActivity;

        public SnoozeAlarmAsync(Intent intent, Activity activity) {
            mContext = activity.getApplicationContext();
            mIntent = intent;
            mActivity = activity;
        }

        @Override
        protected Void doInBackground(Void... parameters) {
            final ContentResolver cr = mContext.getContentResolver();
            final List<AlarmInstance> alarmInstances = AlarmInstance.getInstancesByState(
                    cr, FIRED_STATE);
            if (alarmInstances.isEmpty()) {
                final String reason = mContext.getString(R.string.no_firing_alarms);
<<<<<<< HEAD
                LogUtils.i(reason);
                Controller.getController().notifyVoiceFailure(mActivity, reason);
=======
                Voice.notifyFailure(mActivity, reason);
                LOGGER.i("No firing alarms");
>>>>>>> a9d17da6
                return null;
            }

            for (AlarmInstance firingAlarmInstance : alarmInstances) {
                snoozeAlarm(firingAlarmInstance, mContext, mActivity);
            }
            return null;
        }
    }

    static void snoozeAlarm(AlarmInstance alarmInstance, Context context, Activity activity) {
        Utils.enforceNotMainLooper();

        final String time = DateFormat.getTimeFormat(context).format(
                alarmInstance.getAlarmTime().getTime());
        final String reason = context.getString(R.string.alarm_is_snoozed, time);
<<<<<<< HEAD
        LogUtils.i(reason);
        Controller.getController().notifyVoiceSuccess(activity, reason);
=======
>>>>>>> a9d17da6
        AlarmStateManager.setSnoozeState(context, alarmInstance, true);

        Voice.notifySuccess(activity, reason);
        LOGGER.i("Alarm snoozed: " + alarmInstance);
        Events.sendAlarmEvent(R.string.action_snooze, R.string.label_intent);
    }

    /***
     * Processes the SET_ALARM intent
     * @param intent Intent passed to the app
     */
    private void handleSetAlarm(Intent intent) {
        // Validate the hour, if one was given.
        int hour = -1;
        if (intent.hasExtra(AlarmClock.EXTRA_HOUR)) {
            hour = intent.getIntExtra(AlarmClock.EXTRA_HOUR, hour);
            if (hour < 0 || hour > 23) {
                final int mins = intent.getIntExtra(AlarmClock.EXTRA_MINUTES, 0);
<<<<<<< HEAD
                final String voiceMessage = getString(R.string.invalid_time, hour, mins, " ");
                Controller.getController().notifyVoiceFailure(this, voiceMessage);
                LogUtils.i("HandleApiCalls given illegal hour: " + hour);
=======
                Voice.notifyFailure(this, getString(R.string.invalid_time, hour, mins, " "));
                LOGGER.i("Illegal hour: " + hour);
>>>>>>> a9d17da6
                return;
            }
        }

        // Validate the minute, if one was given.
        final int minutes = intent.getIntExtra(AlarmClock.EXTRA_MINUTES, 0);
        if (minutes < 0 || minutes > 59) {
<<<<<<< HEAD
            final String voiceMessage = getString(R.string.invalid_time, hour, minutes, " ");
            Controller.getController().notifyVoiceFailure(this, voiceMessage);
            LogUtils.i("HandleApiCalls given illegal minute: " + minutes);
=======
            Voice.notifyFailure(this, getString(R.string.invalid_time, hour, minutes, " "));
            LOGGER.i("Illegal minute: " + minutes);
>>>>>>> a9d17da6
            return;
        }

        final boolean skipUi = intent.getBooleanExtra(AlarmClock.EXTRA_SKIP_UI, false);
        final ContentResolver cr = getContentResolver();

        // If time information was not provided an existing alarm cannot be located and a new one
        // cannot be created so show the UI for creating the alarm from scratch per spec.
        if (hour == -1) {
            // Change to the alarms tab.
            UiDataModel.getUiDataModel().setSelectedTab(ALARMS);

            // Intent has no time or an invalid time, open the alarm creation UI.
            final Intent createAlarm = Alarm.createIntent(this, DeskClock.class, Alarm.INVALID_ID)
                    .addFlags(Intent.FLAG_ACTIVITY_NEW_TASK)
                    .putExtra(AlarmClockFragment.ALARM_CREATE_NEW_INTENT_EXTRA, true);

            // Open DeskClock which is now positioned on the alarms tab.
            startActivity(createAlarm);
<<<<<<< HEAD
            final String voiceMessage = getString(R.string.invalid_time, hour, minutes, " ");
            Controller.getController().notifyVoiceFailure(this, voiceMessage);
            LogUtils.i("HandleApiCalls not given time information; opening UI");
=======
            Voice.notifyFailure(this, getString(R.string.invalid_time, hour, minutes, " "));
            LOGGER.i("Missing alarm time; opening UI");
>>>>>>> a9d17da6
            return;
        }

        final StringBuilder selection = new StringBuilder();
        final List<String> argsList = new ArrayList<>();
        setSelectionFromIntent(intent, hour, minutes, selection, argsList);

        // Try to locate an existing alarm using the intent data.
        final String[] args = argsList.toArray(new String[argsList.size()]);
        final List<Alarm> alarms = Alarm.getAlarms(cr, selection.toString(), args);
        if (!alarms.isEmpty()) {
            // Enable the first matching alarm.
            final Alarm alarm = alarms.get(0);
            alarm.enabled = true;
            Alarm.updateAlarm(cr, alarm);

            // Delete all old instances and create a new one with updated values.
            AlarmStateManager.deleteAllInstances(this, alarm.id);
            setupInstance(alarm.createInstanceAfter(Calendar.getInstance()), skipUi);
            Events.sendAlarmEvent(R.string.action_update, R.string.label_intent);
            LOGGER.i("Deleted old instances, created new alarm: " + alarm);
            return;
        }

        // No existing alarm could be located; create one using the intent data.
        Alarm alarm = new Alarm();
        updateAlarmFromIntent(alarm, intent);
        alarm.deleteAfterUse = !alarm.daysOfWeek.isRepeating() && skipUi;

        // Save the new alarm.
        alarm = Alarm.addAlarm(cr, alarm);

        // Create the next instance with the alarm data.
        final AlarmInstance alarmInstance = alarm.createInstanceAfter(Calendar.getInstance());
        setupInstance(alarmInstance, skipUi);

        Events.sendAlarmEvent(R.string.action_create, R.string.label_intent);
        final String time = DateFormat.getTimeFormat(this).format(
                alarmInstance.getAlarmTime().getTime());
<<<<<<< HEAD
        Controller.getController().notifyVoiceSuccess(this, getString(R.string.alarm_is_set, time));
        LogUtils.i("HandleApiCalls created alarm: %s", alarm);
=======
        Voice.notifySuccess(this, getString(R.string.alarm_is_set, time));
        LOGGER.i("Created new alarm: " + alarm);
>>>>>>> a9d17da6
    }

    private void handleShowAlarms(Intent intent) {
        Events.sendAlarmEvent(R.string.action_show, R.string.label_intent);

        // Open DeskClock positioned on the alarms tab.
        UiDataModel.getUiDataModel().setSelectedTab(ALARMS);
        startActivity(new Intent(this, DeskClock.class));
    }

    private void handleShowTimers(Intent intent) {
        Events.sendTimerEvent(R.string.action_show, R.string.label_intent);

        final Intent showTimersIntent = new Intent(this, DeskClock.class);

        final List<Timer> timers = DataModel.getDataModel().getTimers();
        if (!timers.isEmpty()) {
            final Timer newestTimer = timers.get(timers.size() - 1);
            showTimersIntent.putExtra(TimerService.EXTRA_TIMER_ID, newestTimer.getId());
        }

        // Open DeskClock positioned on the timers tab.
        UiDataModel.getUiDataModel().setSelectedTab(TIMERS);
        startActivity(showTimersIntent);
    }

    private void handleSetTimer(Intent intent) {
        // If no length is supplied, show the timer setup view.
        if (!intent.hasExtra(AlarmClock.EXTRA_LENGTH)) {
            // Change to the timers tab.
            UiDataModel.getUiDataModel().setSelectedTab(TIMERS);

            // Open DeskClock which is now positioned on the timers tab and show the timer setup.
            startActivity(TimerFragment.createTimerSetupIntent(this));
            LOGGER.i("Showing timer setup");
            return;
        }

        // Verify that the timer length is between one second and one day.
        final long lengthMillis = SECOND_IN_MILLIS * intent.getIntExtra(AlarmClock.EXTRA_LENGTH, 0);
        if (lengthMillis < Timer.MIN_LENGTH || lengthMillis > Timer.MAX_LENGTH) {
<<<<<<< HEAD
            final String voiceMessage = getString(R.string.invalid_timer_length);
            Controller.getController().notifyVoiceFailure(this, voiceMessage);
            LogUtils.i("Invalid timer length requested: " + lengthMillis);
=======
            Voice.notifyFailure(this, getString(R.string.invalid_timer_length));
            LOGGER.i("Invalid timer length requested: " + lengthMillis);
>>>>>>> a9d17da6
            return;
        }

        final String label = getLabelFromIntent(intent, "");
        final boolean skipUi = intent.getBooleanExtra(AlarmClock.EXTRA_SKIP_UI, false);

        // Attempt to reuse an existing timer that is Reset with the same length and label.
        Timer timer = null;
        for (Timer t : DataModel.getDataModel().getTimers()) {
            if (!t.isReset()) { continue; }
            if (t.getLength() != lengthMillis) { continue; }
            if (!TextUtils.equals(label, t.getLabel())) { continue; }

            timer = t;
            break;
        }

        // Create a new timer if one could not be reused.
        if (timer == null) {
            timer = DataModel.getDataModel().addTimer(lengthMillis, label, skipUi);
            Events.sendTimerEvent(R.string.action_create, R.string.label_intent);
        }

        // Start the selected timer.
        DataModel.getDataModel().startTimer(timer);
        Events.sendTimerEvent(R.string.action_start, R.string.label_intent);
        Controller.getController().notifyVoiceSuccess(this, getString(R.string.timer_created));

        // If not instructed to skip the UI, display the running timer.
        if (!skipUi) {
            // Change to the timers tab.
            UiDataModel.getUiDataModel().setSelectedTab(TIMERS);

            // Open DeskClock which is now positioned on the timers tab.
            startActivity(new Intent(this, DeskClock.class)
                    .putExtra(TimerService.EXTRA_TIMER_ID, timer.getId()));
        }
    }

    private void setupInstance(AlarmInstance instance, boolean skipUi) {
        instance = AlarmInstance.addInstance(this.getContentResolver(), instance);
        AlarmStateManager.registerInstance(this, instance, true);
        AlarmUtils.popAlarmSetToast(this, instance.getAlarmTime().getTimeInMillis());
        if (!skipUi) {
            // Change to the alarms tab.
            UiDataModel.getUiDataModel().setSelectedTab(ALARMS);

            // Open DeskClock which is now positioned on the alarms tab.
            final Intent showAlarm = Alarm.createIntent(this, DeskClock.class, instance.mAlarmId)
                    .putExtra(AlarmClockFragment.SCROLL_TO_ALARM_INTENT_EXTRA, instance.mAlarmId)
                    .addFlags(Intent.FLAG_ACTIVITY_NEW_TASK);
            startActivity(showAlarm);
        }
    }

    /**
     * @param alarm the alarm to be updated
     * @param intent the intent containing new alarm field values to merge into the {@code alarm}
     */
    private static void updateAlarmFromIntent(Alarm alarm, Intent intent) {
        alarm.enabled = true;
        alarm.hour = intent.getIntExtra(AlarmClock.EXTRA_HOUR, alarm.hour);
        alarm.minutes = intent.getIntExtra(AlarmClock.EXTRA_MINUTES, alarm.minutes);
        alarm.vibrate = intent.getBooleanExtra(AlarmClock.EXTRA_VIBRATE, alarm.vibrate);
        alarm.alert = getAlertFromIntent(intent, alarm.alert);
        alarm.label = getLabelFromIntent(intent, alarm.label);
        alarm.daysOfWeek = getDaysFromIntent(intent, alarm.daysOfWeek);
    }

    private static String getLabelFromIntent(Intent intent, String defaultLabel) {
        final String message = intent.getExtras().getString(AlarmClock.EXTRA_MESSAGE, defaultLabel);
        return message == null ? "" : message;
    }

    private static Weekdays getDaysFromIntent(Intent intent, Weekdays defaultWeekdays) {
        if (!intent.hasExtra(AlarmClock.EXTRA_DAYS)) {
            return defaultWeekdays;
        }

        final List<Integer> days = intent.getIntegerArrayListExtra(AlarmClock.EXTRA_DAYS);
        if (days != null) {
            final int[] daysArray = new int[days.size()];
            for (int i = 0; i < days.size(); i++) {
                daysArray[i] = days.get(i);
            }
            return Weekdays.fromCalendarDays(daysArray);
        } else {
            // API says to use an ArrayList<Integer> but we allow the user to use a int[] too.
            final int[] daysArray = intent.getIntArrayExtra(AlarmClock.EXTRA_DAYS);
            if (daysArray != null) {
                return Weekdays.fromCalendarDays(daysArray);
            }
        }
        return defaultWeekdays;
    }

    private static Uri getAlertFromIntent(Intent intent, Uri defaultUri) {
        final String alert = intent.getStringExtra(AlarmClock.EXTRA_RINGTONE);
        if (alert == null) {
            return defaultUri;
        } else if (AlarmClock.VALUE_RINGTONE_SILENT.equals(alert) || alert.isEmpty()) {
            return Alarm.NO_RINGTONE_URI;
        }

        return Uri.parse(alert);
    }

    /**
     * Assemble a database where clause to search for an alarm matching the given {@code hour} and
     * {@code minutes} as well as all of the optional information within the {@code intent}
     * including:
     *
     * <ul>
     *     <li>alarm message</li>
     *     <li>repeat days</li>
     *     <li>vibration setting</li>
     *     <li>ringtone uri</li>
     * </ul>
     *
     * @param intent contains details of the alarm to be located
     * @param hour the hour of the day of the alarm
     * @param minutes the minute of the hour of the alarm
     * @param selection an out parameter containing a SQL where clause
     * @param args an out parameter containing the values to substitute into the {@code selection}
     */
    private void setSelectionFromIntent(
            Intent intent,
            int hour,
            int minutes,
            StringBuilder selection,
            List<String> args) {
        selection.append(Alarm.HOUR).append("=?");
        args.add(String.valueOf(hour));
        selection.append(" AND ").append(Alarm.MINUTES).append("=?");
        args.add(String.valueOf(minutes));

        if (intent.hasExtra(AlarmClock.EXTRA_MESSAGE)) {
            selection.append(" AND ").append(Alarm.LABEL).append("=?");
            args.add(getLabelFromIntent(intent, ""));
        }

        // Days is treated differently than other fields because if days is not specified, it
        // explicitly means "not recurring".
        selection.append(" AND ").append(Alarm.DAYS_OF_WEEK).append("=?");
        args.add(String.valueOf(getDaysFromIntent(intent, Weekdays.NONE).getBits()));

        if (intent.hasExtra(AlarmClock.EXTRA_VIBRATE)) {
            selection.append(" AND ").append(Alarm.VIBRATE).append("=?");
            args.add(intent.getBooleanExtra(AlarmClock.EXTRA_VIBRATE, false) ? "1" : "0");
        }

        if (intent.hasExtra(AlarmClock.EXTRA_RINGTONE)) {
            selection.append(" AND ").append(Alarm.RINGTONE).append("=?");

            // If the intent explicitly specified a NULL ringtone, treat it as the default ringtone.
            final Uri defaultRingtone = DataModel.getDataModel().getDefaultAlarmRingtoneUri();
            final Uri ringtone = getAlertFromIntent(intent, defaultRingtone);
            args.add(ringtone.toString());
        }
    }
}<|MERGE_RESOLUTION|>--- conflicted
+++ resolved
@@ -126,13 +126,8 @@
                 context.getContentResolver(), alarm.id);
         if (instance == null) {
             final String reason = context.getString(R.string.no_alarm_scheduled_for_this_time);
-<<<<<<< HEAD
             Controller.getController().notifyVoiceFailure(activity, reason);
-            LogUtils.i(reason);
-=======
-            Voice.notifyFailure(activity, reason);
             LOGGER.i("No alarm instance to dismiss");
->>>>>>> a9d17da6
             return;
         }
 
@@ -156,24 +151,14 @@
             // Otherwise the alarm cannot be dismissed at this time.
             final String reason = context.getString(
                     R.string.alarm_cant_be_dismissed_still_more_than_24_hours_away, time);
-<<<<<<< HEAD
             Controller.getController().notifyVoiceFailure(activity, reason);
-            LogUtils.i(reason);
-=======
-            Voice.notifyFailure(activity, reason);
             LOGGER.i("Can't dismiss alarm more than 24 hours in advance");
->>>>>>> a9d17da6
         }
 
         // Log the successful dismissal.
         final String reason = context.getString(R.string.alarm_is_dismissed, time);
-<<<<<<< HEAD
-        LogUtils.i(reason);
         Controller.getController().notifyVoiceSuccess(activity, reason);
-=======
-        Voice.notifySuccess(activity, reason);
         LOGGER.i("Alarm dismissed: " + instance);
->>>>>>> a9d17da6
         Events.sendAlarmEvent(R.string.action_dismiss, R.string.label_intent);
     }
 
@@ -195,13 +180,8 @@
             final List<Alarm> alarms = getEnabledAlarms(mContext);
             if (alarms.isEmpty()) {
                 final String reason = mContext.getString(R.string.no_scheduled_alarms);
-<<<<<<< HEAD
-                LogUtils.i(reason);
                 Controller.getController().notifyVoiceFailure(mActivity, reason);
-=======
-                Voice.notifyFailure(mActivity, reason);
                 LOGGER.i("No scheduled alarms");
->>>>>>> a9d17da6
                 return null;
             }
 
@@ -286,13 +266,8 @@
                     cr, FIRED_STATE);
             if (alarmInstances.isEmpty()) {
                 final String reason = mContext.getString(R.string.no_firing_alarms);
-<<<<<<< HEAD
-                LogUtils.i(reason);
                 Controller.getController().notifyVoiceFailure(mActivity, reason);
-=======
-                Voice.notifyFailure(mActivity, reason);
                 LOGGER.i("No firing alarms");
->>>>>>> a9d17da6
                 return null;
             }
 
@@ -309,14 +284,9 @@
         final String time = DateFormat.getTimeFormat(context).format(
                 alarmInstance.getAlarmTime().getTime());
         final String reason = context.getString(R.string.alarm_is_snoozed, time);
-<<<<<<< HEAD
-        LogUtils.i(reason);
+        AlarmStateManager.setSnoozeState(context, alarmInstance, true);
+
         Controller.getController().notifyVoiceSuccess(activity, reason);
-=======
->>>>>>> a9d17da6
-        AlarmStateManager.setSnoozeState(context, alarmInstance, true);
-
-        Voice.notifySuccess(activity, reason);
         LOGGER.i("Alarm snoozed: " + alarmInstance);
         Events.sendAlarmEvent(R.string.action_snooze, R.string.label_intent);
     }
@@ -332,14 +302,9 @@
             hour = intent.getIntExtra(AlarmClock.EXTRA_HOUR, hour);
             if (hour < 0 || hour > 23) {
                 final int mins = intent.getIntExtra(AlarmClock.EXTRA_MINUTES, 0);
-<<<<<<< HEAD
                 final String voiceMessage = getString(R.string.invalid_time, hour, mins, " ");
                 Controller.getController().notifyVoiceFailure(this, voiceMessage);
-                LogUtils.i("HandleApiCalls given illegal hour: " + hour);
-=======
-                Voice.notifyFailure(this, getString(R.string.invalid_time, hour, mins, " "));
                 LOGGER.i("Illegal hour: " + hour);
->>>>>>> a9d17da6
                 return;
             }
         }
@@ -347,14 +312,9 @@
         // Validate the minute, if one was given.
         final int minutes = intent.getIntExtra(AlarmClock.EXTRA_MINUTES, 0);
         if (minutes < 0 || minutes > 59) {
-<<<<<<< HEAD
             final String voiceMessage = getString(R.string.invalid_time, hour, minutes, " ");
             Controller.getController().notifyVoiceFailure(this, voiceMessage);
-            LogUtils.i("HandleApiCalls given illegal minute: " + minutes);
-=======
-            Voice.notifyFailure(this, getString(R.string.invalid_time, hour, minutes, " "));
             LOGGER.i("Illegal minute: " + minutes);
->>>>>>> a9d17da6
             return;
         }
 
@@ -374,14 +334,9 @@
 
             // Open DeskClock which is now positioned on the alarms tab.
             startActivity(createAlarm);
-<<<<<<< HEAD
             final String voiceMessage = getString(R.string.invalid_time, hour, minutes, " ");
             Controller.getController().notifyVoiceFailure(this, voiceMessage);
-            LogUtils.i("HandleApiCalls not given time information; opening UI");
-=======
-            Voice.notifyFailure(this, getString(R.string.invalid_time, hour, minutes, " "));
             LOGGER.i("Missing alarm time; opening UI");
->>>>>>> a9d17da6
             return;
         }
 
@@ -421,13 +376,8 @@
         Events.sendAlarmEvent(R.string.action_create, R.string.label_intent);
         final String time = DateFormat.getTimeFormat(this).format(
                 alarmInstance.getAlarmTime().getTime());
-<<<<<<< HEAD
         Controller.getController().notifyVoiceSuccess(this, getString(R.string.alarm_is_set, time));
-        LogUtils.i("HandleApiCalls created alarm: %s", alarm);
-=======
-        Voice.notifySuccess(this, getString(R.string.alarm_is_set, time));
         LOGGER.i("Created new alarm: " + alarm);
->>>>>>> a9d17da6
     }
 
     private void handleShowAlarms(Intent intent) {
@@ -469,14 +419,9 @@
         // Verify that the timer length is between one second and one day.
         final long lengthMillis = SECOND_IN_MILLIS * intent.getIntExtra(AlarmClock.EXTRA_LENGTH, 0);
         if (lengthMillis < Timer.MIN_LENGTH || lengthMillis > Timer.MAX_LENGTH) {
-<<<<<<< HEAD
             final String voiceMessage = getString(R.string.invalid_timer_length);
             Controller.getController().notifyVoiceFailure(this, voiceMessage);
-            LogUtils.i("Invalid timer length requested: " + lengthMillis);
-=======
-            Voice.notifyFailure(this, getString(R.string.invalid_timer_length));
             LOGGER.i("Invalid timer length requested: " + lengthMillis);
->>>>>>> a9d17da6
             return;
         }
 
