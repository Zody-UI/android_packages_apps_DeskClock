--- conflicted
+++ resolved
@@ -40,10 +40,6 @@
 import com.android.deskclock.DeskClock;
 import com.android.deskclock.LogUtils;
 import com.android.deskclock.R;
-<<<<<<< HEAD
-import com.android.deskclock.SettingsActivity;
-=======
->>>>>>> 4a90936e
 import com.android.deskclock.Utils;
 import com.android.deskclock.events.Events;
 import com.android.deskclock.provider.Alarm;
@@ -162,20 +158,12 @@
     }
 
     public static int getGlobalIntentId(Context context) {
-<<<<<<< HEAD
-        final SharedPreferences prefs = Utils.getDefaultSharedPreferences(context);
-=======
         SharedPreferences prefs = Utils.getDefaultSharedPreferences(context);
->>>>>>> 4a90936e
         return prefs.getInt(ALARM_GLOBAL_ID_EXTRA, -1);
     }
 
     public static void updateGlobalIntentId(Context context) {
-<<<<<<< HEAD
-        final SharedPreferences prefs = Utils.getDefaultSharedPreferences(context);
-=======
         SharedPreferences prefs = Utils.getDefaultSharedPreferences(context);
->>>>>>> 4a90936e
         int globalId = prefs.getInt(ALARM_GLOBAL_ID_EXTRA, -1) + 1;
         prefs.edit().putInt(ALARM_GLOBAL_ID_EXTRA, globalId).commit();
     }
@@ -189,7 +177,7 @@
     public static void updateNextAlarm(Context context) {
         final AlarmInstance nextAlarm = getNextFiringAlarm(context);
 
-        if (Build.VERSION.SDK_INT < Build.VERSION_CODES.LOLLIPOP) {
+        if (Utils.isPreL()) {
             updateNextAlarmInSystemSettings(context, nextAlarm);
         } else {
             updateNextAlarmInAlarmManager(context, nextAlarm);
@@ -594,6 +582,8 @@
                 updateParentAlarm(context, instance);
             }
         }
+
+        updateNextAlarm(context);
     }
 
     /**
@@ -783,6 +773,23 @@
     }
 
     /**
+     * Delete and unregister all instances unless they are snoozed. This is used whenever an alarm
+     * is modified superficially (label, vibrate, or ringtone change).
+     */
+    public static void deleteNonSnoozeInstances(Context context, long alarmId) {
+        ContentResolver cr = context.getContentResolver();
+        List<AlarmInstance> instances = AlarmInstance.getInstancesByAlarmId(cr, alarmId);
+        for (AlarmInstance instance : instances) {
+            if (instance.mAlarmState == AlarmInstance.SNOOZE_STATE) {
+                continue;
+            }
+            unregisterInstance(context, instance);
+            AlarmInstance.deleteInstance(context.getContentResolver(), instance.mId);
+        }
+        updateNextAlarm(context);
+    }
+
+    /**
      * Fix and update all alarm instance when a time change event occurs.
      *
      * @param context application context
@@ -793,15 +800,12 @@
         final Calendar currentTime = getCurrentTime();
         for (AlarmInstance instance : AlarmInstance.getInstances(contentResolver, null)) {
             final Alarm alarm = Alarm.getAlarm(contentResolver, instance.mAlarmId);
-<<<<<<< HEAD
-=======
             if (alarm == null) {
                 unregisterInstance(context, instance);
                 AlarmInstance.deleteInstance(contentResolver, instance.mId);
                 LogUtils.e("Found instance without matching alarm; deleting instance %s", instance);
                 continue;
             }
->>>>>>> 4a90936e
             final Calendar priorAlarmTime = alarm.getPreviousAlarmTime(instance.getAlarmTime());
             final Calendar missedTTLTime = instance.getMissedTimeToLive();
             if (currentTime.before(priorAlarmTime) || currentTime.after(missedTTLTime)) {
@@ -819,7 +823,7 @@
                 registerInstance(context, instance, false);
             }
         }
-        
+
         updateNextAlarm(context);
     }
 
@@ -998,11 +1002,7 @@
                     stateChangeIntent, PendingIntent.FLAG_UPDATE_CURRENT);
 
             final AlarmManager am = (AlarmManager) context.getSystemService(Context.ALARM_SERVICE);
-            if (Utils.isKitKatOrLater()) {
-                am.setExact(AlarmManager.RTC_WAKEUP, timeInMillis, pendingIntent);
-            } else {
-                am.set(AlarmManager.RTC_WAKEUP, timeInMillis, pendingIntent);
-            }
+            am.setExact(AlarmManager.RTC_WAKEUP, timeInMillis, pendingIntent);
         }
 
         @Override
