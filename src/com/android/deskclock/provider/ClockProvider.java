--- conflicted
+++ resolved
@@ -17,6 +17,7 @@
 package com.android.deskclock.provider;
 
 import android.content.ContentProvider;
+import android.content.ContentResolver;
 import android.content.ContentUris;
 import android.content.ContentValues;
 import android.content.Context;
@@ -27,11 +28,10 @@
 import android.net.Uri;
 import android.preference.PreferenceManager;
 import android.text.TextUtils;
+import android.util.ArrayMap;
 
 import com.android.deskclock.LogUtils;
 import com.android.deskclock.Utils;
-<<<<<<< HEAD
-=======
 
 import java.util.Map;
 
@@ -39,21 +39,61 @@
 import static com.android.deskclock.provider.ClockContract.InstancesColumns;
 import static com.android.deskclock.provider.ClockDatabaseHelper.ALARMS_TABLE_NAME;
 import static com.android.deskclock.provider.ClockDatabaseHelper.INSTANCES_TABLE_NAME;
->>>>>>> 4a90936e
 
 public class ClockProvider extends ContentProvider {
+
     private ClockDatabaseHelper mOpenHelper;
 
     private static final int ALARMS = 1;
     private static final int ALARMS_ID = 2;
     private static final int INSTANCES = 3;
     private static final int INSTANCES_ID = 4;
-    private static final int CITIES = 5;
-    private static final int CITIES_ID = 6;
-
-<<<<<<< HEAD
-    private static final UriMatcher sURLMatcher = new UriMatcher(UriMatcher.NO_MATCH);
-=======
+    private static final int ALARMS_WITH_INSTANCES = 5;
+
+    /**
+     * Projection map used by query for snoozed alarms.
+     */
+    private static final Map<String, String> sAlarmsWithInstancesProjection = new ArrayMap<>();
+    static {
+        sAlarmsWithInstancesProjection.put(ALARMS_TABLE_NAME + "." + AlarmsColumns._ID,
+                ALARMS_TABLE_NAME + "." + AlarmsColumns._ID);
+        sAlarmsWithInstancesProjection.put(ALARMS_TABLE_NAME + "." + AlarmsColumns.HOUR,
+                ALARMS_TABLE_NAME + "." + AlarmsColumns.HOUR);
+        sAlarmsWithInstancesProjection.put(ALARMS_TABLE_NAME + "." + AlarmsColumns.MINUTES,
+                ALARMS_TABLE_NAME + "." + AlarmsColumns.MINUTES);
+        sAlarmsWithInstancesProjection.put(ALARMS_TABLE_NAME + "." + AlarmsColumns.DAYS_OF_WEEK,
+                ALARMS_TABLE_NAME + "." + AlarmsColumns.DAYS_OF_WEEK);
+        sAlarmsWithInstancesProjection.put(ALARMS_TABLE_NAME + "." + AlarmsColumns.ENABLED,
+                ALARMS_TABLE_NAME + "." + AlarmsColumns.ENABLED);
+        sAlarmsWithInstancesProjection.put(ALARMS_TABLE_NAME + "." + AlarmsColumns.VIBRATE,
+                ALARMS_TABLE_NAME + "." + AlarmsColumns.VIBRATE);
+        sAlarmsWithInstancesProjection.put(ALARMS_TABLE_NAME + "." + AlarmsColumns.LABEL,
+                ALARMS_TABLE_NAME + "." + AlarmsColumns.LABEL);
+        sAlarmsWithInstancesProjection.put(ALARMS_TABLE_NAME + "." + AlarmsColumns.RINGTONE,
+                ALARMS_TABLE_NAME + "." + AlarmsColumns.RINGTONE);
+        sAlarmsWithInstancesProjection.put(ALARMS_TABLE_NAME + "." + AlarmsColumns.DELETE_AFTER_USE,
+                ALARMS_TABLE_NAME + "." + AlarmsColumns.DELETE_AFTER_USE);
+        sAlarmsWithInstancesProjection.put(INSTANCES_TABLE_NAME + "."
+                + InstancesColumns.ALARM_STATE,
+                INSTANCES_TABLE_NAME + "." + InstancesColumns.ALARM_STATE);
+        sAlarmsWithInstancesProjection.put(INSTANCES_TABLE_NAME + "." + InstancesColumns._ID,
+                INSTANCES_TABLE_NAME + "." + InstancesColumns._ID);
+        sAlarmsWithInstancesProjection.put(INSTANCES_TABLE_NAME + "." + InstancesColumns.YEAR,
+                INSTANCES_TABLE_NAME + "." + InstancesColumns.YEAR);
+        sAlarmsWithInstancesProjection.put(INSTANCES_TABLE_NAME + "." + InstancesColumns.MONTH,
+                INSTANCES_TABLE_NAME + "." + InstancesColumns.MONTH);
+        sAlarmsWithInstancesProjection.put(INSTANCES_TABLE_NAME + "." + InstancesColumns.DAY,
+                INSTANCES_TABLE_NAME + "." + InstancesColumns.DAY);
+        sAlarmsWithInstancesProjection.put(INSTANCES_TABLE_NAME + "." + InstancesColumns.HOUR,
+                INSTANCES_TABLE_NAME + "." + InstancesColumns.HOUR);
+        sAlarmsWithInstancesProjection.put(INSTANCES_TABLE_NAME + "." + InstancesColumns.MINUTES,
+                INSTANCES_TABLE_NAME + "." + InstancesColumns.MINUTES);
+        sAlarmsWithInstancesProjection.put(INSTANCES_TABLE_NAME + "." + InstancesColumns.LABEL,
+                INSTANCES_TABLE_NAME + "." + InstancesColumns.LABEL);
+        sAlarmsWithInstancesProjection.put(INSTANCES_TABLE_NAME + "." + InstancesColumns.VIBRATE,
+                INSTANCES_TABLE_NAME + "." + InstancesColumns.VIBRATE);
+    }
+
     private static final String ALARM_JOIN_INSTANCE_TABLE_STATEMENT =
             ALARMS_TABLE_NAME + " LEFT JOIN " + INSTANCES_TABLE_NAME + " ON (" +
             ALARMS_TABLE_NAME + "." + AlarmsColumns._ID + " = " + InstancesColumns.ALARM_ID + ")";
@@ -65,14 +105,12 @@
                     " = " + ALARMS_TABLE_NAME + "." + AlarmsColumns._ID + ")";
 
     private static final UriMatcher sURIMatcher = new UriMatcher(UriMatcher.NO_MATCH);
->>>>>>> 4a90936e
     static {
-        sURLMatcher.addURI(ClockContract.AUTHORITY, "alarms", ALARMS);
-        sURLMatcher.addURI(ClockContract.AUTHORITY, "alarms/#", ALARMS_ID);
-        sURLMatcher.addURI(ClockContract.AUTHORITY, "instances", INSTANCES);
-        sURLMatcher.addURI(ClockContract.AUTHORITY, "instances/#", INSTANCES_ID);
-        sURLMatcher.addURI(ClockContract.AUTHORITY, "cities", CITIES);
-        sURLMatcher.addURI(ClockContract.AUTHORITY, "cities/*", CITIES_ID);
+        sURIMatcher.addURI(ClockContract.AUTHORITY, "alarms", ALARMS);
+        sURIMatcher.addURI(ClockContract.AUTHORITY, "alarms/#", ALARMS_ID);
+        sURIMatcher.addURI(ClockContract.AUTHORITY, "instances", INSTANCES);
+        sURIMatcher.addURI(ClockContract.AUTHORITY, "instances/#", INSTANCES_ID);
+        sURIMatcher.addURI(ClockContract.AUTHORITY, "alarms_with_instances", ALARMS_WITH_INSTANCES);
     }
 
     public ClockProvider() {
@@ -103,48 +141,37 @@
     public Cursor query(Uri uri, String[] projectionIn, String selection, String[] selectionArgs,
             String sort) {
         SQLiteQueryBuilder qb = new SQLiteQueryBuilder();
+        SQLiteDatabase db = mOpenHelper.getReadableDatabase();
 
         // Generate the body of the query
-        int match = sURLMatcher.match(uri);
+        int match = sURIMatcher.match(uri);
         switch (match) {
             case ALARMS:
-                qb.setTables(ClockDatabaseHelper.ALARMS_TABLE_NAME);
-                break;
-            case ALARMS_ID:
-                qb.setTables(ClockDatabaseHelper.ALARMS_TABLE_NAME);
-                qb.appendWhere(ClockContract.AlarmsColumns._ID + "=");
+                qb.setTables(ALARMS_TABLE_NAME);
+                break;
+            case ALARMS_ID:
+                qb.setTables(ALARMS_TABLE_NAME);
+                qb.appendWhere(AlarmsColumns._ID + "=");
                 qb.appendWhere(uri.getLastPathSegment());
                 break;
             case INSTANCES:
-                qb.setTables(ClockDatabaseHelper.INSTANCES_TABLE_NAME);
-                break;
-            case INSTANCES_ID:
-                qb.setTables(ClockDatabaseHelper.INSTANCES_TABLE_NAME);
-                qb.appendWhere(ClockContract.InstancesColumns._ID + "=");
+                qb.setTables(INSTANCES_TABLE_NAME);
+                break;
+            case INSTANCES_ID:
+                qb.setTables(INSTANCES_TABLE_NAME);
+                qb.appendWhere(InstancesColumns._ID + "=");
                 qb.appendWhere(uri.getLastPathSegment());
                 break;
-<<<<<<< HEAD
-            case CITIES:
-                qb.setTables(ClockDatabaseHelper.CITIES_TABLE_NAME);
-                break;
-            case CITIES_ID:
-                qb.setTables(ClockDatabaseHelper.CITIES_TABLE_NAME);
-                qb.appendWhere(ClockContract.CitiesColumns.CITY_ID + "=");
-                qb.appendWhere(uri.getLastPathSegment());
-=======
             case ALARMS_WITH_INSTANCES:
                 qb.setTables(ALARM_JOIN_INSTANCE_TABLE_STATEMENT);
                 qb.appendWhere(ALARM_JOIN_INSTANCE_WHERE_STATEMENT);
                 qb.setProjectionMap(sAlarmsWithInstancesProjection);
->>>>>>> 4a90936e
-                break;
-            default:
-                throw new IllegalArgumentException("Unknown URL " + uri);
-        }
-
-        SQLiteDatabase db = mOpenHelper.getReadableDatabase();
-        Cursor ret = qb.query(db, projectionIn, selection, selectionArgs,
-                              null, null, sort);
+                break;
+            default:
+                throw new IllegalArgumentException("Unknown URI " + uri);
+        }
+
+        Cursor ret = qb.query(db, projectionIn, selection, selectionArgs, null, null, sort);
 
         if (ret == null) {
             LogUtils.e("Alarms.query: failed");
@@ -157,7 +184,7 @@
 
     @Override
     public String getType(Uri uri) {
-        int match = sURLMatcher.match(uri);
+        int match = sURIMatcher.match(uri);
         switch (match) {
             case ALARMS:
                 return "vnd.android.cursor.dir/alarms";
@@ -167,12 +194,8 @@
                 return "vnd.android.cursor.dir/instances";
             case INSTANCES_ID:
                 return "vnd.android.cursor.item/instances";
-            case CITIES:
-                return "vnd.android.cursor.dir/cities";
-            case CITIES_ID:
-                return "vnd.android.cursor.item/cities";
-            default:
-                throw new IllegalArgumentException("Unknown URL");
+            default:
+                throw new IllegalArgumentException("Unknown URI");
         }
     }
 
@@ -181,32 +204,25 @@
         int count;
         String alarmId;
         SQLiteDatabase db = mOpenHelper.getWritableDatabase();
-        switch (sURLMatcher.match(uri)) {
+        switch (sURIMatcher.match(uri)) {
             case ALARMS_ID:
                 alarmId = uri.getLastPathSegment();
-                count = db.update(ClockDatabaseHelper.ALARMS_TABLE_NAME, values,
-                        ClockContract.AlarmsColumns._ID + "=" + alarmId,
+                count = db.update(ALARMS_TABLE_NAME, values,
+                        AlarmsColumns._ID + "=" + alarmId,
                         null);
                 break;
             case INSTANCES_ID:
                 alarmId = uri.getLastPathSegment();
-                count = db.update(ClockDatabaseHelper.INSTANCES_TABLE_NAME, values,
-                        ClockContract.InstancesColumns._ID + "=" + alarmId,
+                count = db.update(INSTANCES_TABLE_NAME, values,
+                        InstancesColumns._ID + "=" + alarmId,
                         null);
                 break;
-            case CITIES_ID:
-                alarmId = uri.getLastPathSegment();
-                count = db.update(ClockDatabaseHelper.CITIES_TABLE_NAME, values,
-                        ClockContract.CitiesColumns.CITY_ID + "=" + alarmId,
-                        null);
-                break;
             default: {
-                throw new UnsupportedOperationException(
-                        "Cannot update URL: " + uri);
+                throw new UnsupportedOperationException("Cannot update URI: " + uri);
             }
         }
         LogUtils.v("*** notifyChange() id: " + alarmId + " url " + uri);
-        getContext().getContentResolver().notifyChange(uri, null);
+        notifyChange(getContext().getContentResolver(), uri);
         return count;
     }
 
@@ -214,22 +230,19 @@
     public Uri insert(Uri uri, ContentValues initialValues) {
         long rowId;
         SQLiteDatabase db = mOpenHelper.getWritableDatabase();
-        switch (sURLMatcher.match(uri)) {
+        switch (sURIMatcher.match(uri)) {
             case ALARMS:
                 rowId = mOpenHelper.fixAlarmInsert(initialValues);
                 break;
             case INSTANCES:
-                rowId = db.insert(ClockDatabaseHelper.INSTANCES_TABLE_NAME, null, initialValues);
-                break;
-            case CITIES:
-                rowId = db.insert(ClockDatabaseHelper.CITIES_TABLE_NAME, null, initialValues);
-                break;
-            default:
-                throw new IllegalArgumentException("Cannot insert from URL: " + uri);
-        }
-
-        Uri uriResult = ContentUris.withAppendedId(ClockContract.AlarmsColumns.CONTENT_URI, rowId);
-        getContext().getContentResolver().notifyChange(uriResult, null);
+                rowId = db.insert(INSTANCES_TABLE_NAME, null, initialValues);
+                break;
+            default:
+                throw new IllegalArgumentException("Cannot insert from URI: " + uri);
+        }
+
+        Uri uriResult = ContentUris.withAppendedId(AlarmsColumns.CONTENT_URI, rowId);
+        notifyChange(getContext().getContentResolver(), uriResult);
         return uriResult;
     }
 
@@ -238,51 +251,49 @@
         int count;
         String primaryKey;
         SQLiteDatabase db = mOpenHelper.getWritableDatabase();
-        switch (sURLMatcher.match(uri)) {
-            case ALARMS:
-                count = db.delete(ClockDatabaseHelper.ALARMS_TABLE_NAME, where, whereArgs);
+        switch (sURIMatcher.match(uri)) {
+            case ALARMS:
+                count = db.delete(ALARMS_TABLE_NAME, where, whereArgs);
                 break;
             case ALARMS_ID:
                 primaryKey = uri.getLastPathSegment();
                 if (TextUtils.isEmpty(where)) {
-                    where = ClockContract.AlarmsColumns._ID + "=" + primaryKey;
+                    where = AlarmsColumns._ID + "=" + primaryKey;
                 } else {
-                    where = ClockContract.AlarmsColumns._ID + "=" + primaryKey +
-                            " AND (" + where + ")";
+                    where = AlarmsColumns._ID + "=" + primaryKey + " AND (" + where + ")";
                 }
-                count = db.delete(ClockDatabaseHelper.ALARMS_TABLE_NAME, where, whereArgs);
-                break;
-            case INSTANCES:
-                count = db.delete(ClockDatabaseHelper.INSTANCES_TABLE_NAME, where, whereArgs);
+                count = db.delete(ALARMS_TABLE_NAME, where, whereArgs);
+                break;
+            case INSTANCES:
+                count = db.delete(INSTANCES_TABLE_NAME, where, whereArgs);
                 break;
             case INSTANCES_ID:
                 primaryKey = uri.getLastPathSegment();
                 if (TextUtils.isEmpty(where)) {
-                    where = ClockContract.InstancesColumns._ID + "=" + primaryKey;
+                    where = InstancesColumns._ID + "=" + primaryKey;
                 } else {
-                    where = ClockContract.InstancesColumns._ID + "=" + primaryKey +
-                            " AND (" + where + ")";
+                    where = InstancesColumns._ID + "=" + primaryKey + " AND (" + where + ")";
                 }
-                count = db.delete(ClockDatabaseHelper.INSTANCES_TABLE_NAME, where, whereArgs);
-                break;
-            case CITIES:
-                count = db.delete(ClockDatabaseHelper.CITIES_TABLE_NAME, where, whereArgs);
-                break;
-            case CITIES_ID:
-                primaryKey = uri.getLastPathSegment();
-                if (TextUtils.isEmpty(where)) {
-                    where = ClockContract.CitiesColumns.CITY_ID + "=" + primaryKey;
-                } else {
-                    where = ClockContract.CitiesColumns.CITY_ID +"=" + primaryKey +
-                            " AND (" + where + ")";
-                }
-                count = db.delete(ClockDatabaseHelper.CITIES_TABLE_NAME, where, whereArgs);
-                break;
-            default:
-                throw new IllegalArgumentException("Cannot delete from URL: " + uri);
-        }
-
-        getContext().getContentResolver().notifyChange(uri, null);
+                count = db.delete(INSTANCES_TABLE_NAME, where, whereArgs);
+                break;
+            default:
+                throw new IllegalArgumentException("Cannot delete from URI: " + uri);
+        }
+
+        notifyChange(getContext().getContentResolver(), uri);
         return count;
     }
+
+    /**
+     * Notify affected URIs of changes.
+     */
+    private void notifyChange(ContentResolver resolver, Uri uri) {
+        resolver.notifyChange(uri, null);
+
+        final int match = sURIMatcher.match(uri);
+        // Also notify the joined table of changes to instances or alarms.
+        if (match == ALARMS || match == INSTANCES || match == ALARMS_ID || match == INSTANCES_ID) {
+            resolver.notifyChange(AlarmsColumns.ALARMS_WITH_INSTANCES_URI, null);
+        }
+    }
 }