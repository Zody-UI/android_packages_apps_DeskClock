--- conflicted
+++ resolved
@@ -20,7 +20,9 @@
 import android.animation.AnimatorSet;
 import android.animation.ObjectAnimator;
 import android.animation.TimeInterpolator;
+import android.annotation.TargetApi;
 import android.app.AlarmManager;
+import android.content.ContentResolver;
 import android.content.Context;
 import android.content.SharedPreferences;
 import android.content.res.Resources;
@@ -32,11 +34,7 @@
 import android.graphics.Typeface;
 import android.os.Build;
 import android.os.Handler;
-<<<<<<< HEAD
-import android.os.SystemClock;
-=======
 import android.os.Looper;
->>>>>>> 4a90936e
 import android.preference.PreferenceManager;
 import android.provider.Settings;
 import android.support.v4.content.ContextCompat;
@@ -50,47 +48,33 @@
 import android.text.style.RelativeSizeSpan;
 import android.text.style.StyleSpan;
 import android.text.style.TypefaceSpan;
-<<<<<<< HEAD
-import android.util.Log;
-import android.view.MenuItem;
-=======
 import android.util.ArraySet;
->>>>>>> 4a90936e
 import android.view.View;
 import android.view.animation.AccelerateInterpolator;
 import android.view.animation.DecelerateInterpolator;
 import android.widget.TextClock;
 import android.widget.TextView;
 
+import com.android.deskclock.data.DataModel;
 import com.android.deskclock.provider.AlarmInstance;
 import com.android.deskclock.provider.DaysOfWeek;
-<<<<<<< HEAD
-import com.android.deskclock.stopwatch.Stopwatches;
-import com.android.deskclock.timer.Timers;
-import com.android.deskclock.worldclock.CityObj;
-
-import java.io.File;
-=======
 import com.android.deskclock.settings.SettingsActivity;
 
 import java.io.File;
 import java.text.DateFormatSymbols;
->>>>>>> 4a90936e
 import java.text.NumberFormat;
 import java.text.SimpleDateFormat;
 import java.util.Calendar;
+import java.util.Collection;
 import java.util.Date;
 import java.util.GregorianCalendar;
-import java.util.HashMap;
 import java.util.Locale;
-import java.util.Map;
 import java.util.TimeZone;
-
 
 public class Utils {
     // Single-char version of day name, e.g.: 'S', 'M', 'T', 'W', 'T', 'F', 'S'
     private static String[] sShortWeekdays = null;
-    private static final String DATE_FORMAT_SHORT = isJBMR2OrLater() ? "ccccc" : "ccc";
+    private static final String DATE_FORMAT_SHORT = "ccccc";
 
     // Long-version of day name, e.g.: 'Sunday', 'Monday', 'Tuesday', etc
     private static String[] sLongWeekdays = null;
@@ -99,10 +83,6 @@
     public static final int DEFAULT_WEEK_START = Calendar.getInstance().getFirstDayOfWeek();
 
     private static Locale sLocaleUsedForWeekdays;
-
-    /** Types that may be used for clock displays. **/
-    public static final String CLOCK_TYPE_DIGITAL = "digital";
-    public static final String CLOCK_TYPE_ANALOG = "analog";
 
     /**
      * Temporary array used by {@link #obtainStyledColor(Context, int, int)}.
@@ -139,18 +119,32 @@
             0xFF20222A /* 11 PM */
     };
 
-    /**
-     * Returns whether the SDK is KitKat or later
-     */
-    public static boolean isKitKatOrLater() {
-        return Build.VERSION.SDK_INT > Build.VERSION_CODES.JELLY_BEAN_MR2;
-    }
-
-    /**
-     * @return {@code true} if the device is {@link Build.VERSION_CODES#JELLY_BEAN_MR2} or later
-     */
-    public static boolean isJBMR2OrLater() {
-        return Build.VERSION.SDK_INT >= Build.VERSION_CODES.JELLY_BEAN_MR2;
+    public static void enforceMainLooper() {
+        if (Looper.getMainLooper() != Looper.myLooper()) {
+            throw new IllegalAccessError("May only call from main thread.");
+        }
+    }
+
+    public static void enforceNotMainLooper() {
+        if (Looper.getMainLooper() == Looper.myLooper()) {
+            throw new IllegalAccessError("May not call from main thread.");
+        }
+    }
+
+    /**
+     * @return {@code true} if the device is prior to {@link Build.VERSION_CODES#LOLLIPOP}
+     */
+    public static boolean isPreL() {
+        return Build.VERSION.SDK_INT < Build.VERSION_CODES.LOLLIPOP;
+    }
+
+    /**
+     * @return {@code true} if the device is {@link Build.VERSION_CODES#LOLLIPOP} or
+     *      {@link Build.VERSION_CODES#LOLLIPOP_MR1}
+     */
+    public static boolean isLOrLMR1() {
+        final int sdkInt = Build.VERSION.SDK_INT;
+        return sdkInt == Build.VERSION_CODES.LOLLIPOP || sdkInt == Build.VERSION_CODES.LOLLIPOP_MR1;
     }
 
     /**
@@ -174,39 +168,6 @@
         return Build.VERSION.SDK_INT >= Build.VERSION_CODES.M;
     }
 
-<<<<<<< HEAD
-    /**
-     * @return {@code true} if the device is {@link Build.VERSION_CODES#N} or later
-     */
-    public static boolean isNOrLater() {
-        return BuildCompat.isAtLeastN();
-    }
-
-    public static void prepareHelpMenuItem(Context context, MenuItem helpMenuItem) {
-        String helpUrlString = context.getResources().getString(R.string.desk_clock_help_url);
-        if (TextUtils.isEmpty(helpUrlString)) {
-            // The help url string is empty or null, so set the help menu item to be invisible.
-            helpMenuItem.setVisible(false);
-            return;
-        }
-        // The help url string exists, so first add in some extra query parameters.  87
-        final Uri fullUri = uriWithAddedParameters(context, Uri.parse(helpUrlString));
-
-        // Then, create an intent that will be fired when the user
-        // selects this help menu item.
-        Intent intent = new Intent(Intent.ACTION_VIEW, fullUri);
-        intent.setFlags(Intent.FLAG_ACTIVITY_NEW_TASK
-                | Intent.FLAG_ACTIVITY_EXCLUDE_FROM_RECENTS);
-
-        // Set the intent to the help menu item, show the help menu item in the overflow
-        // menu, and make it visible.
-        helpMenuItem.setIntent(intent);
-        helpMenuItem.setShowAsAction(MenuItem.SHOW_AS_ACTION_NEVER);
-        helpMenuItem.setVisible(true);
-    }
-
-=======
->>>>>>> 4a90936e
     /**
      * @return {@code true} if the device is {@link Build.VERSION_CODES#N} or later
      */
@@ -238,53 +199,6 @@
         }
     }
 
-<<<<<<< HEAD
-    /**
-     * Clears the persistent data of stopwatch (start time, state, laps, etc...).
-     */
-    public static void clearSwSharedPref(SharedPreferences prefs) {
-        SharedPreferences.Editor editor = prefs.edit();
-        editor.remove (Stopwatches.PREF_START_TIME);
-        editor.remove (Stopwatches.PREF_ACCUM_TIME);
-        editor.remove (Stopwatches.PREF_STATE);
-        int lapNum = prefs.getInt(Stopwatches.PREF_LAP_NUM, Stopwatches.STOPWATCH_RESET);
-        for (int i = 0; i < lapNum; i++) {
-            String key = Stopwatches.PREF_LAP_TIME + Integer.toString(i);
-            editor.remove(key);
-        }
-        editor.remove(Stopwatches.PREF_LAP_NUM);
-        editor.apply();
-    }
-
-    /**
-     * Broadcast a message to show the in-use timers in the notifications
-     */
-    public static void showInUseNotifications(Context context) {
-        Intent timerIntent = new Intent();
-        timerIntent.setAction(Timers.NOTIF_IN_USE_SHOW);
-        context.sendBroadcast(timerIntent);
-    }
-
-    /**
-     * Broadcast a message to show the in-use timers in the notifications
-     */
-    public static void showTimesUpNotifications(Context context) {
-        Intent timerIntent = new Intent();
-        timerIntent.setAction(Timers.NOTIF_TIMES_UP_SHOW);
-        context.sendBroadcast(timerIntent);
-    }
-
-    /**
-     * Broadcast a message to cancel the in-use timers in the notifications
-     */
-    public static void cancelTimesUpNotifications(Context context) {
-        Intent timerIntent = new Intent();
-        timerIntent.setAction(Timers.NOTIF_TIMES_UP_CANCEL);
-        context.sendBroadcast(timerIntent);
-    }
-
-=======
->>>>>>> 4a90936e
     /** Runnable for use with screensaver and dream, to move the clock every minute.
      *  registerViews() must be called prior to posting.
      */
@@ -474,23 +388,40 @@
      * For screensavers to set whether the digital or analog clock should be displayed.
      * Returns the view to be displayed.
      */
-    public static View setClockStyle(Context context, View digitalClock, View analogClock,
-            String clockStyleKey) {
-        SharedPreferences sharedPref = Utils.getDefaultSharedPreferences(context);
-        String defaultClockStyle = context.getResources().getString(R.string.default_clock_style);
-        String style = sharedPref.getString(clockStyleKey, defaultClockStyle);
-        View returnView;
-        if (style.equals(CLOCK_TYPE_ANALOG)) {
-            digitalClock.setVisibility(View.GONE);
-            analogClock.setVisibility(View.VISIBLE);
-            returnView = analogClock;
-        } else {
-            digitalClock.setVisibility(View.VISIBLE);
-            analogClock.setVisibility(View.GONE);
-            returnView = digitalClock;
-        }
-
-        return returnView;
+    public static View setClockStyle(View digitalClock, View analogClock) {
+        final DataModel.ClockStyle clockStyle = DataModel.getDataModel().getClockStyle();
+        switch (clockStyle) {
+            case ANALOG:
+                digitalClock.setVisibility(View.GONE);
+                analogClock.setVisibility(View.VISIBLE);
+                return analogClock;
+            case DIGITAL:
+                digitalClock.setVisibility(View.VISIBLE);
+                analogClock.setVisibility(View.GONE);
+                return digitalClock;
+        }
+
+        throw new IllegalStateException("unexpected clock style: " + clockStyle);
+    }
+
+    /**
+     * For screensavers to set whether the digital or analog clock should be displayed.
+     * Returns the view to be displayed.
+     */
+    public static View setScreensaverClockStyle(View digitalClock, View analogClock) {
+        final DataModel.ClockStyle clockStyle = DataModel.getDataModel().getScreensaverClockStyle();
+        switch (clockStyle) {
+            case ANALOG:
+                digitalClock.setVisibility(View.GONE);
+                analogClock.setVisibility(View.VISIBLE);
+                return analogClock;
+            case DIGITAL:
+                digitalClock.setVisibility(View.VISIBLE);
+                analogClock.setVisibility(View.GONE);
+                return digitalClock;
+        }
+
+        throw new IllegalStateException("unexpected clock style: " + clockStyle);
     }
 
     /**
@@ -509,21 +440,27 @@
      * @return The next alarm from {@link AlarmManager}
      */
     public static String getNextAlarm(Context context) {
-        String timeString = null;
-        if (Build.VERSION.SDK_INT < Build.VERSION_CODES.LOLLIPOP) {
-            timeString = Settings.System.getString(context.getContentResolver(),
-                    Settings.System.NEXT_ALARM_FORMATTED);
-        } else {
-            final AlarmManager.AlarmClockInfo info = ((AlarmManager) context.getSystemService(
-                    Context.ALARM_SERVICE)).getNextAlarmClock();
-            if (info != null) {
-                final long triggerTime = info.getTriggerTime();
-                final Calendar alarmTime = Calendar.getInstance();
-                alarmTime.setTimeInMillis(triggerTime);
-                timeString = AlarmUtils.getFormattedTime(context, alarmTime);
-            }
-        }
-        return timeString;
+        return isPreL() ? getNextAlarmPreL(context) : getNextAlarmLOrLater(context);
+    }
+
+    @TargetApi(Build.VERSION_CODES.KITKAT)
+    private static String getNextAlarmPreL(Context context) {
+        final ContentResolver cr = context.getContentResolver();
+        return Settings.System.getString(cr, Settings.System.NEXT_ALARM_FORMATTED);
+    }
+
+    @TargetApi(Build.VERSION_CODES.LOLLIPOP)
+    private static String getNextAlarmLOrLater(Context context) {
+        final AlarmManager am = (AlarmManager) context.getSystemService(Context.ALARM_SERVICE);
+        final AlarmManager.AlarmClockInfo info = am.getNextAlarmClock();
+        if (info != null) {
+            final long triggerTime = info.getTriggerTime();
+            final Calendar alarmTime = Calendar.getInstance();
+            alarmTime.setTimeInMillis(triggerTime);
+            return AlarmUtils.getFormattedTime(context, alarmTime);
+        }
+
+        return null;
     }
 
     public static boolean isAlarmWithin24Hours(AlarmInstance alarmInstance) {
@@ -532,42 +469,39 @@
         return nextAlarmTimeMillis - System.currentTimeMillis() <= DateUtils.DAY_IN_MILLIS;
     }
 
-    /** Clock views can call this to refresh their alarm to the next upcoming value. **/
+    /** Clock views can call this to refresh their alarm to the next upcoming value. */
     public static void refreshAlarm(Context context, View clock) {
-        final String nextAlarm = getNextAlarm(context);
-        TextView nextAlarmView;
-        nextAlarmView = (TextView) clock.findViewById(R.id.nextAlarm);
-        if (!TextUtils.isEmpty(nextAlarm) && nextAlarmView != null) {
-            nextAlarmView.setText(
-                    context.getString(R.string.control_set_alarm_with_existing, nextAlarm));
-            nextAlarmView.setContentDescription(context.getResources().getString(
-                    R.string.next_alarm_description, nextAlarm));
+        final TextView nextAlarmView = (TextView) clock.findViewById(R.id.nextAlarm);
+        if (nextAlarmView == null) {
+            return;
+        }
+
+        final String alarm = getNextAlarm(context);
+        if (!TextUtils.isEmpty(alarm)) {
+            final String description = context.getString(R.string.next_alarm_description, alarm);
+            nextAlarmView.setText(alarm);
+            nextAlarmView.setContentDescription(description);
             nextAlarmView.setVisibility(View.VISIBLE);
-        } else  {
+        } else {
             nextAlarmView.setVisibility(View.GONE);
         }
     }
 
     /** Clock views can call this to refresh their date. **/
-    public static void updateDate(
-            String dateFormat, String dateFormatForAccessibility, View clock) {
-
-        Date now = new Date();
-        TextView dateDisplay;
-        dateDisplay = (TextView) clock.findViewById(R.id.date);
-        if (dateDisplay != null) {
-            final Locale l = Locale.getDefault();
-            dateDisplay.setText(isJBMR2OrLater()
-                    ? new SimpleDateFormat(
-                            DateFormat.getBestDateTimePattern(l, dateFormat), l).format(now)
-                    : SimpleDateFormat.getDateInstance().format(now));
-            dateDisplay.setVisibility(View.VISIBLE);
-            dateDisplay.setContentDescription(isJBMR2OrLater()
-                    ? new SimpleDateFormat(
-                    DateFormat.getBestDateTimePattern(l, dateFormatForAccessibility), l)
-                    .format(now)
-                    : SimpleDateFormat.getDateInstance(java.text.DateFormat.FULL).format(now));
-        }
+    public static void updateDate(String dateSkeleton, String descriptionSkeleton, View clock) {
+        final TextView dateDisplay = (TextView) clock.findViewById(R.id.date);
+        if (dateDisplay == null) {
+            return;
+        }
+
+        final Locale l = Locale.getDefault();
+        final String datePattern = DateFormat.getBestDateTimePattern(l, dateSkeleton);
+        final String descriptionPattern = DateFormat.getBestDateTimePattern(l, descriptionSkeleton);
+
+        final Date now = new Date();
+        dateDisplay.setText(new SimpleDateFormat(datePattern, l).format(now));
+        dateDisplay.setVisibility(View.VISIBLE);
+        dateDisplay.setContentDescription(new SimpleDateFormat(descriptionPattern, l).format(now));
     }
 
     /***
@@ -584,9 +518,6 @@
             clock.setFormat24Hour(get24ModeFormat());
         }
     }
-<<<<<<< HEAD
-    /***
-=======
 
     /**
      * Returns {@code true} if the am / pm strings for the current locale are long and a reduced
@@ -605,26 +536,14 @@
     }
 
     /**
->>>>>>> 4a90936e
      * @param context - context used to get time format string resource
      * @param showAmPm - include the am/pm string if true
      * @return format string for 12 hours mode time
      */
-<<<<<<< HEAD
-    public static CharSequence get12ModeFormat(Context context, int amPmFontSize) {
-        String pattern = isJBMR2OrLater()
-                ? DateFormat.getBestDateTimePattern(Locale.getDefault(), "hma")
-                : context.getString(R.string.time_format_12_mode);
-
-        // Remove the am/pm
-        if (amPmFontSize <= 0) {
-            pattern.replaceAll("a", "").trim();
-=======
     public static CharSequence get12ModeFormat(Context context, boolean showAmPm) {
         String pattern = DateFormat.getBestDateTimePattern(Locale.getDefault(), "hma");
         if (!showAmPm) {
             pattern = pattern.replaceAll("a", "").trim();
->>>>>>> 4a90936e
         }
 
         // Replace spaces with "Hair Space"
@@ -656,63 +575,7 @@
     }
 
     public static CharSequence get24ModeFormat() {
-        return isJBMR2OrLater()
-                ? DateFormat.getBestDateTimePattern(Locale.getDefault(), "Hm")
-                : (new SimpleDateFormat("k:mm", Locale.getDefault())).toLocalizedPattern();
-    }
-
-    public static CityObj[] loadCitiesFromXml(Context c) {
-        Resources r = c.getResources();
-        // Read strings array of name,timezone, id
-        // make sure the list are the same length
-        String[] cityNames = r.getStringArray(R.array.cities_names);
-        String[] timezones = r.getStringArray(R.array.cities_tz);
-        String[] ids = r.getStringArray(R.array.cities_id);
-        int minLength = cityNames.length;
-        if (cityNames.length != timezones.length || ids.length != cityNames.length) {
-            minLength = Math.min(cityNames.length, Math.min(timezones.length, ids.length));
-            LogUtils.e("City lists sizes are not the same, truncating");
-        }
-        CityObj[] cities = new CityObj[minLength];
-        for (int i = 0; i < cities.length; i++) {
-            // Default to using the first character of the city name as the index unless one is
-            // specified. The indicator for a specified index is the addition of character(s)
-            // before the "=" separator.
-            final String parseString = cityNames[i];
-            final int separatorIndex = parseString.indexOf("=");
-            final String index;
-            final String cityName;
-            if (parseString.length() <= 1 && separatorIndex >= 0) {
-                LogUtils.w("Cannot parse city name %s; skipping", parseString);
-                continue;
-            }
-            if (separatorIndex == 0) {
-                // Default to using second character (the first character after the = separator)
-                // as the index.
-                index = parseString.substring(1, 2);
-                cityName = parseString.substring(1);
-            } else if (separatorIndex == -1) {
-                // Default to using the first character as the index
-                index = parseString.substring(0, 1);
-                cityName = parseString;
-                LogUtils.e("Missing expected separator character =");
-            } else {
-                 index = parseString.substring(0, separatorIndex);
-                 cityName = parseString.substring(separatorIndex + 1);
-            }
-            cities[i] = new CityObj(cityName, timezones[i], ids[i], index);
-        }
-        return cities;
-    }
-    // Returns a map of cities where the key is lowercase
-    public static Map<String, CityObj> loadCityMapFromXml(Context c) {
-        CityObj[] cities = loadCitiesFromXml(c);
-
-        final Map<String, CityObj> map = new HashMap<>(cities.length);
-        for (CityObj city : cities) {
-            map.put(city.mCityName.toLowerCase(), city);
-        }
-        return map;
+        return DateFormat.getBestDateTimePattern(Locale.getDefault(), "Hm");
     }
 
     /**
@@ -731,10 +594,6 @@
         } else {
             return String.format("GMT %+d:%02d", hour, min);
         }
-    }
-
-    public static String getCityName(CityObj city, CityObj dbCity) {
-        return (city.mCityId == null || dbCity == null) ? city.mCityName : dbCity.mCityName;
     }
 
     /**
@@ -783,12 +642,7 @@
     // Return the first day of the week value corresponding to Calendar.<WEEKDAY> value, which is
     // 1-indexed starting with Sunday.
     public static int getFirstDayOfWeek(Context context) {
-<<<<<<< HEAD
-        return Integer.parseInt(Utils
-                .getDefaultSharedPreferences(context)
-=======
         return Integer.parseInt(getDefaultSharedPreferences(context)
->>>>>>> 4a90936e
                 .getString(SettingsActivity.KEY_WEEK_START, String.valueOf(DEFAULT_WEEK_START)));
     }
 
@@ -842,7 +696,12 @@
         return context.getResources().getQuantityString(id, quantity, localizedQuantity);
     }
 
-<<<<<<< HEAD
+    public static <E> ArraySet<E> newArraySet(Collection<E> collection) {
+        final ArraySet<E> arraySet = new ArraySet<>(collection.size());
+        arraySet.addAll(collection);
+        return arraySet;
+    }
+
     /**
      * Return the default shared preferences.
      */
@@ -863,33 +722,5 @@
         }
 
         return PreferenceManager.getDefaultSharedPreferences(storageContext);
-=======
-    public static <E> ArraySet<E> newArraySet(Collection<E> collection) {
-        final ArraySet<E> arraySet = new ArraySet<>(collection.size());
-        arraySet.addAll(collection);
-        return arraySet;
->>>>>>> 4a90936e
-    }
-
-    /**
-     * Return the default shared preferences.
-     */
-    public static SharedPreferences getDefaultSharedPreferences(Context context) {
-        final Context storageContext;
-        if (isNOrLater()) {
-            // All N devices have split storage areas, but we may need to
-            // migrate existing preferences into the new device encrypted
-            // storage area, which is where our data lives from now on.
-            final Context deviceContext = context.createDeviceEncryptedStorageContext();
-            if (!deviceContext.migrateSharedPreferencesFrom(context,
-                    PreferenceManager.getDefaultSharedPreferencesName(context))) {
-                LogUtils.wtf("Failed to migrate shared preferences");
-            }
-            storageContext = deviceContext;
-        } else {
-            storageContext = context;
-        }
-
-        return PreferenceManager.getDefaultSharedPreferences(storageContext);
     }
 }