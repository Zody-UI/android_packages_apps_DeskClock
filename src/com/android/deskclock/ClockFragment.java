/*
 * Copyright (C) 2012 The Android Open Source Project
 *
 * Licensed under the Apache License, Version 2.0 (the "License");
 * you may not use this file except in compliance with the License.
 * You may obtain a copy of the License at
 *
 *      http://www.apache.org/licenses/LICENSE-2.0
 *
 * Unless required by applicable law or agreed to in writing, software
 * distributed under the License is distributed on an "AS IS" BASIS,
 * WITHOUT WARRANTIES OR CONDITIONS OF ANY KIND, either express or implied.
 * See the License for the specific language governing permissions and
 * limitations under the License.
 */

package com.android.deskclock;

import android.app.Activity;
import android.app.AlarmManager;
import android.content.BroadcastReceiver;
import android.content.Context;
import android.content.Intent;
import android.content.IntentFilter;
import android.content.SharedPreferences;
import android.content.SharedPreferences.OnSharedPreferenceChangeListener;
import android.database.ContentObserver;
import android.os.Build;
import android.os.Bundle;
import android.os.Handler;
import android.preference.PreferenceManager;
import android.provider.Settings;
import android.view.LayoutInflater;
import android.view.MotionEvent;
import android.view.View;
import android.view.View.OnTouchListener;
import android.view.ViewConfiguration;
import android.view.ViewGroup;
import android.widget.ListView;
import android.widget.TextClock;

<<<<<<< HEAD
import com.android.deskclock.worldclock.CitiesActivity;
import com.android.deskclock.worldclock.WorldClockAdapter;
=======
import com.android.deskclock.data.City;
import com.android.deskclock.data.DataModel;
import com.android.deskclock.worldclock.CitySelectionActivity;

import java.util.Calendar;
import java.util.List;
import java.util.Locale;
import java.util.TimeZone;

import static android.view.View.GONE;
import static android.view.View.INVISIBLE;
import static android.view.View.VISIBLE;
import static java.util.Calendar.DAY_OF_WEEK;
>>>>>>> 4a90936e

/**
 * Fragment that shows  the clock (analog or digital), the next alarm info and the world clock.
 */
<<<<<<< HEAD
public class ClockFragment extends DeskClockFragment implements OnSharedPreferenceChangeListener {

    private static final String BUTTONS_HIDDEN_KEY = "buttons_hidden";
    private static final boolean PRE_L_DEVICE =
            Build.VERSION.SDK_INT < Build.VERSION_CODES.LOLLIPOP;
    private final static String TAG = "ClockFragment";

    private boolean mButtonsHidden = false;
    private View mDigitalClock, mAnalogClock, mClockFrame, mHairline;
    private WorldClockAdapter mAdapter;
    private ListView mList;
    private SharedPreferences mPrefs;
=======
public final class ClockFragment extends DeskClockFragment {

    // Updates the UI in response to system setting changes that alter time values and time display.
    private final BroadcastReceiver mBroadcastReceiver = new SystemBroadcastReceiver();

    // Updates dates in the UI on every quarter-hour.
    private final Runnable mQuarterHourUpdater = new QuarterHourRunnable();

    // Detects changes to the next scheduled alarm pre-L.
    private ContentObserver mAlarmObserver;

    private Handler mHandler;

    private TextClock mDigitalClock;
    private View mAnalogClock, mClockFrame;
    private SelectedCitiesAdapter mCityAdapter;
    private ListView mCityList;
>>>>>>> 4a90936e
    private String mDateFormat;
    private String mDateFormatForAccessibility;
    private String mDefaultClockStyle;
    private String mClockStyle;

<<<<<<< HEAD
    private final BroadcastReceiver mIntentReceiver = new BroadcastReceiver() {
        @Override
        public void onReceive(Context context, Intent intent) {
            String action = intent.getAction();
            boolean changed = action.equals(Intent.ACTION_TIME_CHANGED)
                    || action.equals(Intent.ACTION_TIMEZONE_CHANGED)
                    || action.equals(Intent.ACTION_LOCALE_CHANGED);
            if (changed) {
                Utils.updateDate(mDateFormat, mDateFormatForAccessibility, mClockFrame);
                if (mAdapter != null) {
                    // *CHANGED may modify the need for showing the Home City
                    if (mAdapter.hasHomeCity() != mAdapter.needHomeCity()) {
                        mAdapter.reloadData(context);
                    } else {
                        mAdapter.notifyDataSetChanged();
                    }
                    // Locale change: update digital clock format and
                    // reload the cities list with new localized names
                    if (action.equals(Intent.ACTION_LOCALE_CHANGED)) {
                        if (mDigitalClock != null) {
                            Utils.setTimeFormat(context,
                                (TextClock) mDigitalClock.findViewById(R.id.digital_clock),
                                context.getResources().getDimensionPixelSize(
                                    R.dimen.main_ampm_font_size));
                        }
                        mAdapter.loadCitiesDb(context);
                        mAdapter.notifyDataSetChanged();
                    }
                }
                Utils.setQuarterHourUpdater(mHandler, mQuarterHourUpdater);
            }
            if (changed || action.equals(AlarmManager.ACTION_NEXT_ALARM_CLOCK_CHANGED)) {
                Utils.refreshAlarm(getActivity(), mClockFrame);
            }
        }
    };

    private final Handler mHandler = new Handler();

    /* Register ContentObserver to see alarm changes for pre-L */
    private final ContentObserver mAlarmObserver = PRE_L_DEVICE
            ? new ContentObserver(mHandler) {
                @Override
                public void onChange(boolean selfChange) {
                    Utils.refreshAlarm(ClockFragment.this.getActivity(), mClockFrame);
                }
            }
            : null;

    // Thread that runs on every quarter-hour and refreshes the date.
    private final Runnable mQuarterHourUpdater = new Runnable() {
        @Override
        public void run() {
            // Update the main and world clock dates
            Utils.updateDate(mDateFormat, mDateFormatForAccessibility, mClockFrame);
            if (mAdapter != null) {
                mAdapter.notifyDataSetChanged();
            }
            Utils.setQuarterHourUpdater(mHandler, mQuarterHourUpdater);
        }
    };

    public ClockFragment() {
    }

    @Override
    public View onCreateView(LayoutInflater inflater, ViewGroup container,
            Bundle icicle) {
        // Inflate the layout for this fragment
        View v = inflater.inflate(R.layout.clock_fragment, container, false);
        if (icicle != null) {
            mButtonsHidden = icicle.getBoolean(BUTTONS_HIDDEN_KEY, false);
        }
        mList = (ListView) v.findViewById(R.id.cities);
        mList.setDivider(null);

        OnTouchListener longPressNightMode = new OnTouchListener() {
            private float mMaxMovementAllowed = -1;
            private int mLongPressTimeout = -1;
            private float mLastTouchX
                    ,
                    mLastTouchY;

            @Override
            public boolean onTouch(View v, MotionEvent event) {
                if (mMaxMovementAllowed == -1) {
                    mMaxMovementAllowed = ViewConfiguration.get(getActivity()).getScaledTouchSlop();
                    mLongPressTimeout = ViewConfiguration.getLongPressTimeout();
                }

                switch (event.getAction()) {
                    case (MotionEvent.ACTION_DOWN):
                        long time = Utils.getTimeNow();
                        mHandler.postDelayed(new Runnable() {
                            @Override
                            public void run() {
                                startActivity(new Intent(getActivity(), ScreensaverActivity.class));
                            }
                        }, mLongPressTimeout);
                        mLastTouchX = event.getX();
                        mLastTouchY = event.getY();
                        return true;
                    case (MotionEvent.ACTION_MOVE):
                        float xDiff = Math.abs(event.getX() - mLastTouchX);
                        float yDiff = Math.abs(event.getY() - mLastTouchY);
                        if (xDiff >= mMaxMovementAllowed || yDiff >= mMaxMovementAllowed) {
                            mHandler.removeCallbacksAndMessages(null);
                        }
                        break;
                    default:
                        mHandler.removeCallbacksAndMessages(null);
                }
                return false;
            }
        };
=======
    /** The public no-arg constructor required by all fragments. */
    public ClockFragment() {}

    @Override
    public void onCreate(Bundle savedInstanceState) {
        super.onCreate(savedInstanceState);

        mHandler = new Handler();
        mAlarmObserver = Utils.isPreL() ? new AlarmObserverPreL(mHandler) : null;
    }

    @Override
    public View onCreateView(LayoutInflater inflater, ViewGroup container, Bundle icicle) {
        super.onCreateView(inflater, container, icicle);

        final OnTouchListener startScreenSaverListener = new StartScreenSaverListener();
        final View footerView = inflater.inflate(R.layout.blank_footer_view, mCityList, false);
        final View fragmentView = inflater.inflate(R.layout.clock_fragment, container, false);

        mCityAdapter = new SelectedCitiesAdapter(getActivity());

        mCityList = (ListView) fragmentView.findViewById(R.id.cities);
        mCityList.setDivider(null);
        mCityList.setAdapter(mCityAdapter);
        mCityList.addFooterView(footerView, null, false);
        mCityList.setOnTouchListener(startScreenSaverListener);
>>>>>>> 4a90936e

        // On tablet landscape, the clock frame will be a distinct view. Otherwise, it'll be added
        // on as a header to the main listview.
        mClockFrame = v.findViewById(R.id.main_clock_left_pane);
        mHairline = v.findViewById(R.id.hairline);
        if (mClockFrame == null) {
<<<<<<< HEAD
            mClockFrame = inflater.inflate(R.layout.main_clock_frame, mList, false);
            mHairline = mClockFrame.findViewById(R.id.hairline);
            mHairline.setVisibility(View.VISIBLE);
            mList.addHeaderView(mClockFrame, null, false);
        } else {
            mHairline.setVisibility(View.GONE);
=======
            mClockFrame = inflater.inflate(R.layout.main_clock_frame, mCityList, false);
            mCityList.addHeaderView(mClockFrame, null, false);
            final View hairline = mClockFrame.findViewById(R.id.hairline);
            hairline.setVisibility(mCityAdapter.getCount() == 0 ? GONE : VISIBLE);
        } else {
            final View hairline = mClockFrame.findViewById(R.id.hairline);
            hairline.setVisibility(GONE);
>>>>>>> 4a90936e
            // The main clock frame needs its own touch listener for night mode now.
            v.setOnTouchListener(longPressNightMode);
        }
        mList.setOnTouchListener(longPressNightMode);

<<<<<<< HEAD
        // If the current layout has a fake overflow menu button, let the parent
        // activity set up its click and touch listeners.
        View menuButton = v.findViewById(R.id.menu_button);
        if (menuButton != null) {
            setupFakeOverflowMenuButton(menuButton);
        }
=======
        mDigitalClock = (TextClock) mClockFrame.findViewById(R.id.digital_clock);
        mAnalogClock = mClockFrame.findViewById(R.id.analog_clock);
        return fragmentView;
    }
>>>>>>> 4a90936e

        mDigitalClock = mClockFrame.findViewById(R.id.digital_clock);
        mAnalogClock = mClockFrame.findViewById(R.id.analog_clock);
        Utils.setTimeFormat(getActivity(),
            (TextClock) mDigitalClock.findViewById(R.id.digital_clock),
            getResources().getDimensionPixelSize(R.dimen.main_ampm_font_size));
        View footerView = inflater.inflate(R.layout.blank_footer_view, mList, false);
        mList.addFooterView(footerView, null, false);
        mAdapter = new WorldClockAdapter(getActivity());
        if (mAdapter.getCount() == 0) {
            mHairline.setVisibility(View.GONE);
        }
        mList.setAdapter(mAdapter);

<<<<<<< HEAD
        mPrefs = Utils.getDefaultSharedPreferences(getActivity());
        mDefaultClockStyle = getActivity().getResources().getString(R.string.default_clock_style);
        return v;
=======
        Utils.setTimeFormat(getActivity(), mDigitalClock);
>>>>>>> 4a90936e
    }

    @Override
    public void onResume() {
        super.onResume();

        final DeskClock activity = (DeskClock) getActivity();
        if (activity.getSelectedTab() == DeskClock.CLOCK_TAB_INDEX) {
            setFabAppearance();
            setLeftRightButtonAppearance();
        }

        mPrefs.registerOnSharedPreferenceChangeListener(this);
        mDateFormat = getString(R.string.abbrev_wday_month_day_no_year);
        mDateFormatForAccessibility = getString(R.string.full_wday_month_day_no_year);

        Utils.setQuarterHourUpdater(mHandler, mQuarterHourUpdater);
        // Besides monitoring when quarter-hour changes, monitor other actions that
        // effect clock time
        IntentFilter filter = new IntentFilter();
        filter.addAction(AlarmManager.ACTION_NEXT_ALARM_CLOCK_CHANGED);
        filter.addAction(Intent.ACTION_TIME_CHANGED);
        filter.addAction(Intent.ACTION_TIMEZONE_CHANGED);
        filter.addAction(Intent.ACTION_LOCALE_CHANGED);
        activity.registerReceiver(mIntentReceiver, filter);

<<<<<<< HEAD
        // Resume can invoked after changing the cities list or a change in locale
        if (mAdapter != null) {
            mAdapter.loadCitiesDb(activity);
            mAdapter.reloadData(activity);
=======
        // Resume can be invoked after changing the clock style.
        Utils.setClockStyle(mDigitalClock, mAnalogClock);

        final View view = getView();
        if (view != null && view.findViewById(R.id.main_clock_left_pane) != null) {
            // Center the main clock frame by hiding the world clocks when none are selected.
            mCityList.setVisibility(mCityAdapter.getCount() == 0 ? GONE : VISIBLE);
>>>>>>> 4a90936e
        }
        // Resume can invoked after changing the clock style.
        View clockView = Utils.setClockStyle(activity, mDigitalClock, mAnalogClock,
                SettingsActivity.KEY_CLOCK_STYLE);
        mClockStyle = (clockView == mDigitalClock ?
                Utils.CLOCK_TYPE_DIGITAL : Utils.CLOCK_TYPE_ANALOG);

        // Center the main clock frame if cities are empty.
        if (getView().findViewById(R.id.main_clock_left_pane) != null && mAdapter.getCount() == 0) {
            mList.setVisibility(View.GONE);
        } else {
            mList.setVisibility(View.VISIBLE);
        }
        mAdapter.notifyDataSetChanged();

        Utils.updateDate(mDateFormat, mDateFormatForAccessibility, mClockFrame);
        Utils.refreshAlarm(activity, mClockFrame);
        if (PRE_L_DEVICE) {
            activity.getContentResolver().registerContentObserver(
                Settings.System.getUriFor(Settings.System.NEXT_ALARM_FORMATTED),
                false,
                mAlarmObserver);
        }
    }

    @Override
    public void onPause() {
        super.onPause();
        mPrefs.unregisterOnSharedPreferenceChangeListener(this);
        Utils.cancelQuarterHourUpdater(mHandler, mQuarterHourUpdater);
        Activity activity = getActivity();
        activity.unregisterReceiver(mIntentReceiver);
        if (PRE_L_DEVICE) {
            activity.getContentResolver().unregisterContentObserver(mAlarmObserver);
        }
    }

    @Override
    public void onSaveInstanceState(Bundle outState) {
        outState.putBoolean(BUTTONS_HIDDEN_KEY, mButtonsHidden);
        super.onSaveInstanceState(outState);
    }

    @Override
<<<<<<< HEAD
    public void onSharedPreferenceChanged(SharedPreferences prefs, String key) {
        if (key == SettingsActivity.KEY_CLOCK_STYLE) {
            mClockStyle = prefs.getString(SettingsActivity.KEY_CLOCK_STYLE, mDefaultClockStyle);
            mAdapter.notifyDataSetChanged();
        }
    }

    @Override
    public void onFabClick(View view) {
        final Activity activity = getActivity();
        startActivity(new Intent(activity, CitiesActivity.class));
=======
    public void setFabAppearance() {
        if (mFab == null || getSelectedTab() != DeskClock.CLOCK_TAB_INDEX) {
            return;
        }

        mFab.setVisibility(VISIBLE);
        mFab.setImageResource(R.drawable.ic_language_white_24dp);
        mFab.setContentDescription(getString(R.string.button_cities));
    }

    @Override
    public void setLeftRightButtonAppearance() {
        if (getSelectedTab() != DeskClock.CLOCK_TAB_INDEX) {
            return;
        }

        if (mLeftButton != null) {
            mLeftButton.setVisibility(INVISIBLE);
        }

        if (mRightButton != null) {
            mRightButton.setVisibility(INVISIBLE);
        }
    }

    /**
     * Refresh the displayed dates in response to a change that may have changed them.
     */
    private void refreshDates() {
        // Refresh the date in the main clock.
        Utils.updateDate(mDateFormat, mDateFormatForAccessibility, mClockFrame);

        // Refresh the day-of-week in each world clock.
        mCityAdapter.notifyDataSetChanged();
    }

    /**
     * Refresh the next alarm time.
     */
    private void refreshAlarm() {
        Utils.refreshAlarm(getActivity(), mClockFrame);
    }

    /**
     * Long pressing over the main clock or any world clock item starts the screen saver.
     */
    private final class StartScreenSaverListener implements OnTouchListener, Runnable {

        private float mTouchSlop = -1;
        private int mLongPressTimeout = -1;
        private float mLastTouchX, mLastTouchY;

        @Override
        public boolean onTouch(View v, MotionEvent event) {
            if (mTouchSlop == -1) {
                mTouchSlop = ViewConfiguration.get(getActivity()).getScaledTouchSlop();
                mLongPressTimeout = ViewConfiguration.getLongPressTimeout();
            }

            switch (event.getAction()) {
                case (MotionEvent.ACTION_DOWN):
                    // Create and post a runnable to start the screen saver in the future.
                    mHandler.postDelayed(this, mLongPressTimeout);
                    mLastTouchX = event.getX();
                    mLastTouchY = event.getY();
                    return true;

                case (MotionEvent.ACTION_MOVE):
                    final float xDiff = Math.abs(event.getX() - mLastTouchX);
                    final float yDiff = Math.abs(event.getY() - mLastTouchY);
                    if (xDiff >= mTouchSlop || yDiff >= mTouchSlop) {
                        mHandler.removeCallbacks(this);
                    }
                    break;
                default:
                    mHandler.removeCallbacks(this);
            }
            return false;
        }

        @Override
        public void run() {
            startActivity(new Intent(getActivity(), ScreensaverActivity.class));
        }
    }

    /**
     * This runnable executes at every quarter-hour (e.g. 1:00, 1:15, 1:30, 1:45, etc...) and
     * updates the dates displayed within the UI. Quarter-hour increments were chosen to accommodate
     * the "weirdest" timezones (e.g. Nepal is UTC/GMT +05:45).
     */
    private final class QuarterHourRunnable implements Runnable {
        @Override
        public void run() {
            refreshDates();

            // Schedule the next quarter-hour callback.
            Utils.setQuarterHourUpdater(mHandler, mQuarterHourUpdater);
        }
    }

    /**
     * Prior to L, a ContentObserver was used to monitor changes to the next scheduled alarm.
     * In L and beyond this is accomplished via a system broadcast of
     * {@link AlarmManager#ACTION_NEXT_ALARM_CLOCK_CHANGED}.
     */
    private final class AlarmObserverPreL extends ContentObserver {
        public AlarmObserverPreL(Handler handler) {
            super(handler);
        }

        @Override
        public void onChange(boolean selfChange) {
            Utils.refreshAlarm(getActivity(), mClockFrame);
        }
>>>>>>> 4a90936e
    }

    @Override
    public void setFabAppearance() {
        final DeskClock activity = (DeskClock) getActivity();
        if (mFab == null || activity.getSelectedTab() != DeskClock.CLOCK_TAB_INDEX) {
            return;
        }
        mFab.setVisibility(View.VISIBLE);
        mFab.setImageResource(R.drawable.ic_globe);
        mFab.setContentDescription(getString(R.string.button_cities));
    }

<<<<<<< HEAD
    @Override
    public void setLeftRightButtonAppearance() {
        final DeskClock activity = (DeskClock) getActivity();
        if (mLeftButton == null || mRightButton == null ||
                activity.getSelectedTab() != DeskClock.CLOCK_TAB_INDEX) {
            return;
=======
    /**
     * This adapter lists all of the selected world clocks. Optionally, it also includes a clock at
     * the top for the home timezone if "Automatic home clock" is turned on in settings and the
     * current time at home does not match the current time in the timezone of the current location.
     */
    private static final class SelectedCitiesAdapter extends BaseAdapter {

        private final LayoutInflater mInflater;
        private final Context mContext;

        public SelectedCitiesAdapter(Context context) {
            mContext = context;
            mInflater = LayoutInflater.from(context);
        }

        @Override
        public int getCount() {
            final int homeClockCount = getShowHomeClock() ? 1 : 0;
            final int worldClockCount = getCities().size();
            return homeClockCount + worldClockCount;
        }

        @Override
        public Object getItem(int position) {
            if (getShowHomeClock()) {
                return position == 0 ? getHomeCity() : getCities().get(position - 1);
            }

            return getCities().get(position);
        }

        @Override
        public long getItemId(int position) {
            return position;
        }

        @Override
        public View getView(int position, View view, ViewGroup parent) {
            // Retrieve the city to bind.
            final City city = (City) getItem(position);

            // Inflate a new view for the city, if necessary.
            if (view == null) {
                view = mInflater.inflate(R.layout.world_clock_list_item, parent, false);
            }

            final View clock = view.findViewById(R.id.city_left);

            // Configure the digital clock or analog clock depending on the user preference.
            final TextClock digitalClock = (TextClock) clock.findViewById(R.id.digital_clock);
            final AnalogClock analogClock = (AnalogClock) clock.findViewById(R.id.analog_clock);
            if (DataModel.getDataModel().getClockStyle() == DataModel.ClockStyle.ANALOG) {
                digitalClock.setVisibility(GONE);
                analogClock.setVisibility(VISIBLE);
                analogClock.setTimeZone(city.getTimeZoneId());
                analogClock.enableSeconds(false);
            } else {
                digitalClock.setVisibility(VISIBLE);
                analogClock.setVisibility(GONE);
                digitalClock.setTimeZone(city.getTimeZoneId());
                Utils.setTimeFormat(mContext, digitalClock);
            }

            // Bind the city name.
            final TextView name = (TextView) clock.findViewById(R.id.city_name);
            name.setText(city.getName());

            // Compute if the city week day matches the weekday of the current timezone.
            final Calendar localCal = Calendar.getInstance(TimeZone.getDefault());
            final Calendar cityCal = Calendar.getInstance(city.getTimeZone());
            final boolean displayDayOfWeek = localCal.get(DAY_OF_WEEK) != cityCal.get(DAY_OF_WEEK);

            // Bind the week day display.
            final TextView dayOfWeek = (TextView) clock.findViewById(R.id.city_day);
            dayOfWeek.setVisibility(displayDayOfWeek ? VISIBLE : GONE);
            if (displayDayOfWeek) {
                final Locale locale = Locale.getDefault();
                final String weekday = cityCal.getDisplayName(DAY_OF_WEEK, Calendar.SHORT, locale);
                dayOfWeek.setText(mContext.getString(R.string.world_day_of_week_label, weekday));
            }

            return view;
        }

        /**
         * @return {@code false} to prevent the cities from responding to touch
         */
        @Override
        public boolean isEnabled(int position) {
            return false;
        }

        private City getHomeCity() {
            return DataModel.getDataModel().getHomeCity();
        }

        private List<City> getCities() {
            return DataModel.getDataModel().getSelectedCities();
        }

        private boolean getShowHomeClock() {
            return DataModel.getDataModel().getShowHomeClock();
>>>>>>> 4a90936e
        }
        mLeftButton.setVisibility(View.INVISIBLE);
        mRightButton.setVisibility(View.INVISIBLE);
    }
}<|MERGE_RESOLUTION|>--- conflicted
+++ resolved
@@ -22,13 +22,10 @@
 import android.content.Context;
 import android.content.Intent;
 import android.content.IntentFilter;
-import android.content.SharedPreferences;
-import android.content.SharedPreferences.OnSharedPreferenceChangeListener;
 import android.database.ContentObserver;
-import android.os.Build;
+import android.net.Uri;
 import android.os.Bundle;
 import android.os.Handler;
-import android.preference.PreferenceManager;
 import android.provider.Settings;
 import android.view.LayoutInflater;
 import android.view.MotionEvent;
@@ -36,13 +33,11 @@
 import android.view.View.OnTouchListener;
 import android.view.ViewConfiguration;
 import android.view.ViewGroup;
+import android.widget.BaseAdapter;
 import android.widget.ListView;
 import android.widget.TextClock;
-
-<<<<<<< HEAD
-import com.android.deskclock.worldclock.CitiesActivity;
-import com.android.deskclock.worldclock.WorldClockAdapter;
-=======
+import android.widget.TextView;
+
 import com.android.deskclock.data.City;
 import com.android.deskclock.data.DataModel;
 import com.android.deskclock.worldclock.CitySelectionActivity;
@@ -56,25 +51,10 @@
 import static android.view.View.INVISIBLE;
 import static android.view.View.VISIBLE;
 import static java.util.Calendar.DAY_OF_WEEK;
->>>>>>> 4a90936e
 
 /**
- * Fragment that shows  the clock (analog or digital), the next alarm info and the world clock.
+ * Fragment that shows the clock (analog or digital), the next alarm info and the world clock.
  */
-<<<<<<< HEAD
-public class ClockFragment extends DeskClockFragment implements OnSharedPreferenceChangeListener {
-
-    private static final String BUTTONS_HIDDEN_KEY = "buttons_hidden";
-    private static final boolean PRE_L_DEVICE =
-            Build.VERSION.SDK_INT < Build.VERSION_CODES.LOLLIPOP;
-    private final static String TAG = "ClockFragment";
-
-    private boolean mButtonsHidden = false;
-    private View mDigitalClock, mAnalogClock, mClockFrame, mHairline;
-    private WorldClockAdapter mAdapter;
-    private ListView mList;
-    private SharedPreferences mPrefs;
-=======
 public final class ClockFragment extends DeskClockFragment {
 
     // Updates the UI in response to system setting changes that alter time values and time display.
@@ -92,129 +72,9 @@
     private View mAnalogClock, mClockFrame;
     private SelectedCitiesAdapter mCityAdapter;
     private ListView mCityList;
->>>>>>> 4a90936e
     private String mDateFormat;
     private String mDateFormatForAccessibility;
-    private String mDefaultClockStyle;
-    private String mClockStyle;
-
-<<<<<<< HEAD
-    private final BroadcastReceiver mIntentReceiver = new BroadcastReceiver() {
-        @Override
-        public void onReceive(Context context, Intent intent) {
-            String action = intent.getAction();
-            boolean changed = action.equals(Intent.ACTION_TIME_CHANGED)
-                    || action.equals(Intent.ACTION_TIMEZONE_CHANGED)
-                    || action.equals(Intent.ACTION_LOCALE_CHANGED);
-            if (changed) {
-                Utils.updateDate(mDateFormat, mDateFormatForAccessibility, mClockFrame);
-                if (mAdapter != null) {
-                    // *CHANGED may modify the need for showing the Home City
-                    if (mAdapter.hasHomeCity() != mAdapter.needHomeCity()) {
-                        mAdapter.reloadData(context);
-                    } else {
-                        mAdapter.notifyDataSetChanged();
-                    }
-                    // Locale change: update digital clock format and
-                    // reload the cities list with new localized names
-                    if (action.equals(Intent.ACTION_LOCALE_CHANGED)) {
-                        if (mDigitalClock != null) {
-                            Utils.setTimeFormat(context,
-                                (TextClock) mDigitalClock.findViewById(R.id.digital_clock),
-                                context.getResources().getDimensionPixelSize(
-                                    R.dimen.main_ampm_font_size));
-                        }
-                        mAdapter.loadCitiesDb(context);
-                        mAdapter.notifyDataSetChanged();
-                    }
-                }
-                Utils.setQuarterHourUpdater(mHandler, mQuarterHourUpdater);
-            }
-            if (changed || action.equals(AlarmManager.ACTION_NEXT_ALARM_CLOCK_CHANGED)) {
-                Utils.refreshAlarm(getActivity(), mClockFrame);
-            }
-        }
-    };
-
-    private final Handler mHandler = new Handler();
-
-    /* Register ContentObserver to see alarm changes for pre-L */
-    private final ContentObserver mAlarmObserver = PRE_L_DEVICE
-            ? new ContentObserver(mHandler) {
-                @Override
-                public void onChange(boolean selfChange) {
-                    Utils.refreshAlarm(ClockFragment.this.getActivity(), mClockFrame);
-                }
-            }
-            : null;
-
-    // Thread that runs on every quarter-hour and refreshes the date.
-    private final Runnable mQuarterHourUpdater = new Runnable() {
-        @Override
-        public void run() {
-            // Update the main and world clock dates
-            Utils.updateDate(mDateFormat, mDateFormatForAccessibility, mClockFrame);
-            if (mAdapter != null) {
-                mAdapter.notifyDataSetChanged();
-            }
-            Utils.setQuarterHourUpdater(mHandler, mQuarterHourUpdater);
-        }
-    };
-
-    public ClockFragment() {
-    }
-
-    @Override
-    public View onCreateView(LayoutInflater inflater, ViewGroup container,
-            Bundle icicle) {
-        // Inflate the layout for this fragment
-        View v = inflater.inflate(R.layout.clock_fragment, container, false);
-        if (icicle != null) {
-            mButtonsHidden = icicle.getBoolean(BUTTONS_HIDDEN_KEY, false);
-        }
-        mList = (ListView) v.findViewById(R.id.cities);
-        mList.setDivider(null);
-
-        OnTouchListener longPressNightMode = new OnTouchListener() {
-            private float mMaxMovementAllowed = -1;
-            private int mLongPressTimeout = -1;
-            private float mLastTouchX
-                    ,
-                    mLastTouchY;
-
-            @Override
-            public boolean onTouch(View v, MotionEvent event) {
-                if (mMaxMovementAllowed == -1) {
-                    mMaxMovementAllowed = ViewConfiguration.get(getActivity()).getScaledTouchSlop();
-                    mLongPressTimeout = ViewConfiguration.getLongPressTimeout();
-                }
-
-                switch (event.getAction()) {
-                    case (MotionEvent.ACTION_DOWN):
-                        long time = Utils.getTimeNow();
-                        mHandler.postDelayed(new Runnable() {
-                            @Override
-                            public void run() {
-                                startActivity(new Intent(getActivity(), ScreensaverActivity.class));
-                            }
-                        }, mLongPressTimeout);
-                        mLastTouchX = event.getX();
-                        mLastTouchY = event.getY();
-                        return true;
-                    case (MotionEvent.ACTION_MOVE):
-                        float xDiff = Math.abs(event.getX() - mLastTouchX);
-                        float yDiff = Math.abs(event.getY() - mLastTouchY);
-                        if (xDiff >= mMaxMovementAllowed || yDiff >= mMaxMovementAllowed) {
-                            mHandler.removeCallbacksAndMessages(null);
-                        }
-                        break;
-                    default:
-                        mHandler.removeCallbacksAndMessages(null);
-                }
-                return false;
-            }
-        };
-=======
+
     /** The public no-arg constructor required by all fragments. */
     public ClockFragment() {}
 
@@ -241,21 +101,11 @@
         mCityList.setAdapter(mCityAdapter);
         mCityList.addFooterView(footerView, null, false);
         mCityList.setOnTouchListener(startScreenSaverListener);
->>>>>>> 4a90936e
 
         // On tablet landscape, the clock frame will be a distinct view. Otherwise, it'll be added
         // on as a header to the main listview.
-        mClockFrame = v.findViewById(R.id.main_clock_left_pane);
-        mHairline = v.findViewById(R.id.hairline);
+        mClockFrame = fragmentView.findViewById(R.id.main_clock_left_pane);
         if (mClockFrame == null) {
-<<<<<<< HEAD
-            mClockFrame = inflater.inflate(R.layout.main_clock_frame, mList, false);
-            mHairline = mClockFrame.findViewById(R.id.hairline);
-            mHairline.setVisibility(View.VISIBLE);
-            mList.addHeaderView(mClockFrame, null, false);
-        } else {
-            mHairline.setVisibility(View.GONE);
-=======
             mClockFrame = inflater.inflate(R.layout.main_clock_frame, mCityList, false);
             mCityList.addHeaderView(mClockFrame, null, false);
             final View hairline = mClockFrame.findViewById(R.id.hairline);
@@ -263,78 +113,43 @@
         } else {
             final View hairline = mClockFrame.findViewById(R.id.hairline);
             hairline.setVisibility(GONE);
->>>>>>> 4a90936e
             // The main clock frame needs its own touch listener for night mode now.
-            v.setOnTouchListener(longPressNightMode);
-        }
-        mList.setOnTouchListener(longPressNightMode);
-
-<<<<<<< HEAD
-        // If the current layout has a fake overflow menu button, let the parent
-        // activity set up its click and touch listeners.
-        View menuButton = v.findViewById(R.id.menu_button);
-        if (menuButton != null) {
-            setupFakeOverflowMenuButton(menuButton);
-        }
-=======
+            fragmentView.setOnTouchListener(startScreenSaverListener);
+        }
+
         mDigitalClock = (TextClock) mClockFrame.findViewById(R.id.digital_clock);
         mAnalogClock = mClockFrame.findViewById(R.id.analog_clock);
         return fragmentView;
     }
->>>>>>> 4a90936e
-
-        mDigitalClock = mClockFrame.findViewById(R.id.digital_clock);
-        mAnalogClock = mClockFrame.findViewById(R.id.analog_clock);
-        Utils.setTimeFormat(getActivity(),
-            (TextClock) mDigitalClock.findViewById(R.id.digital_clock),
-            getResources().getDimensionPixelSize(R.dimen.main_ampm_font_size));
-        View footerView = inflater.inflate(R.layout.blank_footer_view, mList, false);
-        mList.addFooterView(footerView, null, false);
-        mAdapter = new WorldClockAdapter(getActivity());
-        if (mAdapter.getCount() == 0) {
-            mHairline.setVisibility(View.GONE);
-        }
-        mList.setAdapter(mAdapter);
-
-<<<<<<< HEAD
-        mPrefs = Utils.getDefaultSharedPreferences(getActivity());
-        mDefaultClockStyle = getActivity().getResources().getString(R.string.default_clock_style);
-        return v;
-=======
+
+    @Override
+    public void onActivityCreated(Bundle savedInstanceState) {
+        super.onActivityCreated(savedInstanceState);
+
         Utils.setTimeFormat(getActivity(), mDigitalClock);
->>>>>>> 4a90936e
     }
 
     @Override
     public void onResume() {
         super.onResume();
 
-        final DeskClock activity = (DeskClock) getActivity();
-        if (activity.getSelectedTab() == DeskClock.CLOCK_TAB_INDEX) {
-            setFabAppearance();
-            setLeftRightButtonAppearance();
-        }
-
-        mPrefs.registerOnSharedPreferenceChangeListener(this);
+        final Activity activity = getActivity();
+        setFabAppearance();
+        setLeftRightButtonAppearance();
+
         mDateFormat = getString(R.string.abbrev_wday_month_day_no_year);
         mDateFormatForAccessibility = getString(R.string.full_wday_month_day_no_year);
 
+        // Schedule a runnable to update the date every quarter hour.
         Utils.setQuarterHourUpdater(mHandler, mQuarterHourUpdater);
-        // Besides monitoring when quarter-hour changes, monitor other actions that
-        // effect clock time
-        IntentFilter filter = new IntentFilter();
-        filter.addAction(AlarmManager.ACTION_NEXT_ALARM_CLOCK_CHANGED);
+
+        // Watch for system events that effect clock time or format.
+        final IntentFilter filter = new IntentFilter();
         filter.addAction(Intent.ACTION_TIME_CHANGED);
         filter.addAction(Intent.ACTION_TIMEZONE_CHANGED);
-        filter.addAction(Intent.ACTION_LOCALE_CHANGED);
-        activity.registerReceiver(mIntentReceiver, filter);
-
-<<<<<<< HEAD
-        // Resume can invoked after changing the cities list or a change in locale
-        if (mAdapter != null) {
-            mAdapter.loadCitiesDb(activity);
-            mAdapter.reloadData(activity);
-=======
+        filter.addAction(AlarmManager.ACTION_NEXT_ALARM_CLOCK_CHANGED);
+        activity.registerReceiver(mBroadcastReceiver, filter);
+
         // Resume can be invoked after changing the clock style.
         Utils.setClockStyle(mDigitalClock, mAnalogClock);
 
@@ -342,64 +157,35 @@
         if (view != null && view.findViewById(R.id.main_clock_left_pane) != null) {
             // Center the main clock frame by hiding the world clocks when none are selected.
             mCityList.setVisibility(mCityAdapter.getCount() == 0 ? GONE : VISIBLE);
->>>>>>> 4a90936e
-        }
-        // Resume can invoked after changing the clock style.
-        View clockView = Utils.setClockStyle(activity, mDigitalClock, mAnalogClock,
-                SettingsActivity.KEY_CLOCK_STYLE);
-        mClockStyle = (clockView == mDigitalClock ?
-                Utils.CLOCK_TYPE_DIGITAL : Utils.CLOCK_TYPE_ANALOG);
-
-        // Center the main clock frame if cities are empty.
-        if (getView().findViewById(R.id.main_clock_left_pane) != null && mAdapter.getCount() == 0) {
-            mList.setVisibility(View.GONE);
-        } else {
-            mList.setVisibility(View.VISIBLE);
-        }
-        mAdapter.notifyDataSetChanged();
-
-        Utils.updateDate(mDateFormat, mDateFormatForAccessibility, mClockFrame);
-        Utils.refreshAlarm(activity, mClockFrame);
-        if (PRE_L_DEVICE) {
-            activity.getContentResolver().registerContentObserver(
-                Settings.System.getUriFor(Settings.System.NEXT_ALARM_FORMATTED),
-                false,
-                mAlarmObserver);
+        }
+
+        refreshDates();
+        refreshAlarm();
+
+        if (mAlarmObserver != null) {
+            final Uri uri = Settings.System.getUriFor(Settings.System.NEXT_ALARM_FORMATTED);
+            activity.getContentResolver().registerContentObserver(uri, false, mAlarmObserver);
         }
     }
 
     @Override
     public void onPause() {
         super.onPause();
-        mPrefs.unregisterOnSharedPreferenceChangeListener(this);
         Utils.cancelQuarterHourUpdater(mHandler, mQuarterHourUpdater);
-        Activity activity = getActivity();
-        activity.unregisterReceiver(mIntentReceiver);
-        if (PRE_L_DEVICE) {
+
+        final Activity activity = getActivity();
+        activity.unregisterReceiver(mBroadcastReceiver);
+        if (mAlarmObserver != null) {
             activity.getContentResolver().unregisterContentObserver(mAlarmObserver);
         }
     }
 
     @Override
-    public void onSaveInstanceState(Bundle outState) {
-        outState.putBoolean(BUTTONS_HIDDEN_KEY, mButtonsHidden);
-        super.onSaveInstanceState(outState);
-    }
-
-    @Override
-<<<<<<< HEAD
-    public void onSharedPreferenceChanged(SharedPreferences prefs, String key) {
-        if (key == SettingsActivity.KEY_CLOCK_STYLE) {
-            mClockStyle = prefs.getString(SettingsActivity.KEY_CLOCK_STYLE, mDefaultClockStyle);
-            mAdapter.notifyDataSetChanged();
-        }
-    }
-
-    @Override
     public void onFabClick(View view) {
-        final Activity activity = getActivity();
-        startActivity(new Intent(activity, CitiesActivity.class));
-=======
+        startActivity(new Intent(getActivity(), CitySelectionActivity.class));
+    }
+
+    @Override
     public void setFabAppearance() {
         if (mFab == null || getSelectedTab() != DeskClock.CLOCK_TAB_INDEX) {
             return;
@@ -515,28 +301,28 @@
         public void onChange(boolean selfChange) {
             Utils.refreshAlarm(getActivity(), mClockFrame);
         }
->>>>>>> 4a90936e
-    }
-
-    @Override
-    public void setFabAppearance() {
-        final DeskClock activity = (DeskClock) getActivity();
-        if (mFab == null || activity.getSelectedTab() != DeskClock.CLOCK_TAB_INDEX) {
-            return;
-        }
-        mFab.setVisibility(View.VISIBLE);
-        mFab.setImageResource(R.drawable.ic_globe);
-        mFab.setContentDescription(getString(R.string.button_cities));
-    }
-
-<<<<<<< HEAD
-    @Override
-    public void setLeftRightButtonAppearance() {
-        final DeskClock activity = (DeskClock) getActivity();
-        if (mLeftButton == null || mRightButton == null ||
-                activity.getSelectedTab() != DeskClock.CLOCK_TAB_INDEX) {
-            return;
-=======
+    }
+
+    /**
+     * Handle system broadcasts that influence the display of this fragment. Since this fragment
+     * displays time-related information, ACTION_TIME_CHANGED and ACTION_TIMEZONE_CHANGED both
+     * alter the actual time values displayed. ACTION_NEXT_ALARM_CLOCK_CHANGED indicates the time at
+     * which the next alarm will fire has changed.
+     */
+    private final class SystemBroadcastReceiver extends BroadcastReceiver {
+        @Override
+        public void onReceive(Context context, Intent intent) {
+            switch (intent.getAction()) {
+                case Intent.ACTION_TIME_CHANGED:
+                case Intent.ACTION_TIMEZONE_CHANGED:
+                    refreshDates();
+
+                case AlarmManager.ACTION_NEXT_ALARM_CLOCK_CHANGED:
+                    refreshAlarm();
+            }
+        }
+    }
+
     /**
      * This adapter lists all of the selected world clocks. Optionally, it also includes a clock at
      * the top for the home timezone if "Automatic home clock" is turned on in settings and the
@@ -639,9 +425,6 @@
 
         private boolean getShowHomeClock() {
             return DataModel.getDataModel().getShowHomeClock();
->>>>>>> 4a90936e
-        }
-        mLeftButton.setVisibility(View.INVISIBLE);
-        mRightButton.setVisibility(View.INVISIBLE);
+        }
     }
 }