/*
 * Copyright (C) 2015 The Android Open Source Project
 *
 * Licensed under the Apache License, Version 2.0 (the "License");
 * you may not use this file except in compliance with the License.
 * You may obtain a copy of the License at
 *
 *      http://www.apache.org/licenses/LICENSE-2.0
 *
 * Unless required by applicable law or agreed to in writing, software
 * distributed under the License is distributed on an "AS IS" BASIS,
 * WITHOUT WARRANTIES OR CONDITIONS OF ANY KIND, either express or implied.
 * See the License for the specific language governing permissions and
 * limitations under the License.
 */

package com.android.deskclock.stopwatch;

import android.app.Service;
import android.content.Intent;
import android.os.IBinder;

import com.android.deskclock.HandleDeskClockApiCalls;
import com.android.deskclock.R;
import com.android.deskclock.data.DataModel;
import com.android.deskclock.events.Events;

/**
 * This service exists solely to allow the stopwatch notification to alter the state of the
 * stopwatch without disturbing the notification shade. If an activity were used instead (even one
 * that is not displayed) the notification manager implicitly closes the notification shade which
 * clashes with the use case of starting/pausing/lapping/resetting the stopwatch without
 * disturbing the notification shade.
 */
public final class StopwatchService extends Service {

    @Override
    public IBinder onBind(Intent intent) {
        return null;
    }

    @Override
    public int onStartCommand(Intent intent, int flags, int startId) {
<<<<<<< HEAD
        if (intent == null) {
            return Service.START_NOT_STICKY;
        }

        if (mStartTime == 0 || mElapsedTime == 0 || mNumLaps == 0) {
            // May not have the most recent values.
            readFromSharedPrefs();
        }

        String actionType = intent.getAction();
        long actionTime = intent.getLongExtra(Stopwatches.MESSAGE_TIME, Utils.getTimeNow());
        boolean showNotif = intent.getBooleanExtra(Stopwatches.SHOW_NOTIF, true);
        // Update the stopwatch circle when the app is open or is being opened.
        boolean updateCircle = !showNotif
                || intent.getAction().equals(Stopwatches.RESET_AND_LAUNCH_STOPWATCH);
        switch(actionType) {
            case HandleDeskClockApiCalls.ACTION_START_STOPWATCH:
                SharedPreferences prefs = Utils.getDefaultSharedPreferences(this) ;
                prefs.edit().putBoolean(Stopwatches.NOTIF_CLOCK_RUNNING, true).apply();

                mStartTime = actionTime;
                writeSharedPrefsStarted(mStartTime, updateCircle);
                if (showNotif) {
                    setNotification(mStartTime - mElapsedTime, true, mNumLaps);
                } else {
                    saveNotification(mStartTime - mElapsedTime, true, mNumLaps);
                }
                break;
            case HandleDeskClockApiCalls.ACTION_LAP_STOPWATCH:
                mNumLaps++;
                long lapTimeElapsed = actionTime - mStartTime + mElapsedTime;
                writeSharedPrefsLap(lapTimeElapsed, updateCircle);
                if (showNotif) {
                    setNotification(mStartTime - mElapsedTime, true, mNumLaps);
                } else {
                    saveNotification(mStartTime - mElapsedTime, true, mNumLaps);
                }
                break;
            case HandleDeskClockApiCalls.ACTION_STOP_STOPWATCH:
                prefs = Utils.getDefaultSharedPreferences(this);
                prefs.edit().putBoolean(Stopwatches.NOTIF_CLOCK_RUNNING, false).apply();

                mElapsedTime = mElapsedTime + (actionTime - mStartTime);
                writeSharedPrefsStopped(mElapsedTime, updateCircle);
                if (showNotif) {
                    setNotification(actionTime - mElapsedTime, false, mNumLaps);
                } else {
                    saveNotification(mElapsedTime, false, mNumLaps);
                }
                break;
            case HandleDeskClockApiCalls.ACTION_RESET_STOPWATCH:
                mLoadApp = false;
                writeSharedPrefsReset(updateCircle);
                clearSavedNotification();
                stopSelf();
                break;
            case Stopwatches.RESET_AND_LAUNCH_STOPWATCH:
                mLoadApp = true;
                writeSharedPrefsReset(updateCircle);
                clearSavedNotification();
                closeNotificationShade();
                stopSelf();
                break;
            case Stopwatches.SHARE_STOPWATCH:
                if  (mElapsedTime > 0) {
                    closeNotificationShade();
                    Intent shareIntent = new Intent(android.content.Intent.ACTION_SEND);
                    shareIntent.setType("text/plain");
                    shareIntent.putExtra(Intent.EXTRA_SUBJECT, Stopwatches.getShareTitle(
                            getApplicationContext()));
                    shareIntent.putExtra(Intent.EXTRA_TEXT, Stopwatches.buildShareResults(
                            getApplicationContext(), mElapsedTime, readLapsFromPrefs()));
                    Intent chooserIntent = Intent.createChooser(shareIntent, null);
                    chooserIntent.addFlags(Intent.FLAG_ACTIVITY_NEW_TASK);
                    getApplication().startActivity(chooserIntent);
                }
                break;
            case Stopwatches.SHOW_NOTIF:
                // SHOW_NOTIF sent from the DeskClock.onPause
                // If a notification is not displayed, this service's work is over
                if (!showSavedNotification()) {
                    stopSelf();
                }
                break;
            case Stopwatches.KILL_NOTIF:
                mNotificationManager.cancel(NOTIFICATION_ID);
                break;

        }

        // We want this service to continue running until it is explicitly
        // stopped, so return sticky.
        return START_STICKY;
    }

    @Override
    public void onDestroy() {
        mNotificationManager.cancel(NOTIFICATION_ID);
        clearSavedNotification();
        mNumLaps = 0;
        mElapsedTime = 0;
        mStartTime = 0;
        if (mLoadApp) {
            Intent activityIntent = new Intent(getApplicationContext(), DeskClock.class);
            activityIntent.addFlags(Intent.FLAG_ACTIVITY_NEW_TASK);
            activityIntent.putExtra(
                    DeskClock.SELECT_TAB_INTENT_EXTRA, DeskClock.STOPWATCH_TAB_INDEX);
            startActivity(activityIntent);
            mLoadApp = false;
        }
    }

    private void setNotification(long clockBaseTime, boolean clockRunning, int numLaps) {
        Context context = getApplicationContext();
        // Intent to load the app for a non-button click.
        Intent intent = new Intent(context, DeskClock.class);
        intent.addFlags(Intent.FLAG_ACTIVITY_NEW_TASK);
        intent.putExtra(DeskClock.SELECT_TAB_INTENT_EXTRA, DeskClock.STOPWATCH_TAB_INDEX);
        // add category to distinguish between stopwatch intents and timer intents
        intent.addCategory("stopwatch");
        PendingIntent pendingIntent = PendingIntent.getActivity(context, 0, intent,
                PendingIntent.FLAG_ONE_SHOT | PendingIntent.FLAG_UPDATE_CURRENT);

        // Set up remoteviews for the notification.
        RemoteViews remoteViewsCollapsed = new RemoteViews(getPackageName(),
                R.layout.stopwatch_notif_collapsed);
        remoteViewsCollapsed.setOnClickPendingIntent(R.id.swn_collapsed_hitspace, pendingIntent);
        remoteViewsCollapsed.setChronometer(
                R.id.swn_collapsed_chronometer, clockBaseTime, null, clockRunning);
        remoteViewsCollapsed.
                setImageViewResource(R.id.notification_icon, R.drawable.stat_notify_stopwatch);
        RemoteViews remoteViewsExpanded = new RemoteViews(getPackageName(),
                R.layout.stopwatch_notif_expanded);
        remoteViewsExpanded.setOnClickPendingIntent(R.id.swn_expanded_hitspace, pendingIntent);
        remoteViewsExpanded.setChronometer(
                R.id.swn_expanded_chronometer, clockBaseTime, null, clockRunning);
        remoteViewsExpanded.
                setImageViewResource(R.id.notification_icon, R.drawable.stat_notify_stopwatch);

        if (clockRunning) {
            // Left button: lap
            remoteViewsExpanded.setTextViewText(
                    R.id.swn_left_button, getResources().getText(R.string.sw_lap_button));
            Intent leftButtonIntent = new Intent(context, StopwatchService.class);
            leftButtonIntent.setAction(HandleDeskClockApiCalls.ACTION_LAP_STOPWATCH);
            remoteViewsExpanded.setOnClickPendingIntent(R.id.swn_left_button,
                    PendingIntent.getService(context, 0, leftButtonIntent, 0));
            remoteViewsExpanded.
                    setTextViewCompoundDrawablesRelative(R.id.swn_left_button,
                            R.drawable.ic_lap_24dp, 0, 0, 0);

            // Right button: stop clock
            remoteViewsExpanded.setTextViewText(
                    R.id.swn_right_button, getResources().getText(R.string.sw_stop_button));
            Intent rightButtonIntent = new Intent(context, StopwatchService.class);
            rightButtonIntent.setAction(HandleDeskClockApiCalls.ACTION_STOP_STOPWATCH);
            remoteViewsExpanded.setOnClickPendingIntent(R.id.swn_right_button,
                    PendingIntent.getService(context, 0, rightButtonIntent, 0));
            remoteViewsExpanded.
                    setTextViewCompoundDrawablesRelative(R.id.swn_right_button,
                            R.drawable.ic_stop_24dp, 0, 0, 0);

            // Show the laps if applicable.
            if (numLaps > 0) {
                String lapText = String.format(
                        context.getString(R.string.sw_notification_lap_number), numLaps);
                remoteViewsCollapsed.setTextViewText(R.id.swn_collapsed_laps, lapText);
                remoteViewsCollapsed.setViewVisibility(R.id.swn_collapsed_laps, View.VISIBLE);
                remoteViewsExpanded.setTextViewText(R.id.swn_expanded_laps, lapText);
                remoteViewsExpanded.setViewVisibility(R.id.swn_expanded_laps, View.VISIBLE);
            } else {
                remoteViewsCollapsed.setViewVisibility(R.id.swn_collapsed_laps, View.GONE);
                remoteViewsExpanded.setViewVisibility(R.id.swn_expanded_laps, View.GONE);
            }
        } else {
            // Left button: reset clock
            remoteViewsExpanded.setTextViewText(
                    R.id.swn_left_button, getResources().getText(R.string.sw_reset_button));
            Intent leftButtonIntent = new Intent(context, StopwatchService.class);
            leftButtonIntent.setAction(Stopwatches.RESET_AND_LAUNCH_STOPWATCH);
            remoteViewsExpanded.setOnClickPendingIntent(R.id.swn_left_button,
                    PendingIntent.getService(context, 0, leftButtonIntent, 0));
            remoteViewsExpanded.
                    setTextViewCompoundDrawablesRelative(R.id.swn_left_button,
                            R.drawable.ic_reset_24dp, 0, 0, 0);

            // Right button: start clock
            remoteViewsExpanded.setTextViewText(
                    R.id.swn_right_button, getResources().getText(R.string.sw_start_button));
            Intent rightButtonIntent = new Intent(context, StopwatchService.class);
            rightButtonIntent.setAction(HandleDeskClockApiCalls.ACTION_START_STOPWATCH);
            remoteViewsExpanded.setOnClickPendingIntent(R.id.swn_right_button,
                    PendingIntent.getService(context, 0, rightButtonIntent, 0));
            remoteViewsExpanded.
                    setTextViewCompoundDrawablesRelative(R.id.swn_right_button,
                            R.drawable.ic_start_24dp, 0, 0, 0);

            // Show stopped string.
            remoteViewsCollapsed.
                    setTextViewText(R.id.swn_collapsed_laps, getString(R.string.swn_stopped));
            remoteViewsCollapsed.setViewVisibility(R.id.swn_collapsed_laps, View.VISIBLE);
            remoteViewsExpanded.
                    setTextViewText(R.id.swn_expanded_laps, getString(R.string.swn_stopped));
            remoteViewsExpanded.setViewVisibility(R.id.swn_expanded_laps, View.VISIBLE);
        }

        Intent dismissIntent = new Intent(context, StopwatchService.class);
        dismissIntent.setAction(HandleDeskClockApiCalls.ACTION_RESET_STOPWATCH);

        Notification notification = new NotificationCompat.Builder(context)
                .setAutoCancel(!clockRunning)
                .setContent(remoteViewsCollapsed)
                .setOngoing(clockRunning)
                .setDeleteIntent(PendingIntent.getService(context, 0, dismissIntent, 0))
                .setSmallIcon(R.drawable.ic_tab_stopwatch_activated)
                .setPriority(Notification.PRIORITY_MAX)
                .setLocalOnly(true)
                .build();
        notification.bigContentView = remoteViewsExpanded;
        mNotificationManager.notify(NOTIFICATION_ID, notification);
    }

    /** Save the notification to be shown when the app is closed. **/
    private void saveNotification(long clockTime, boolean clockRunning, int numLaps) {
        SharedPreferences prefs = Utils.getDefaultSharedPreferences(
                getApplicationContext());
        SharedPreferences.Editor editor = prefs.edit();
        if (clockRunning) {
            editor.putLong(Stopwatches.NOTIF_CLOCK_BASE, clockTime);
            editor.putLong(Stopwatches.NOTIF_CLOCK_ELAPSED, -1);
            editor.putBoolean(Stopwatches.NOTIF_CLOCK_RUNNING, true);
        } else {
            editor.putLong(Stopwatches.NOTIF_CLOCK_ELAPSED, clockTime);
            editor.putLong(Stopwatches.NOTIF_CLOCK_BASE, -1);
            editor.putBoolean(Stopwatches.NOTIF_CLOCK_RUNNING, false);
        }
        editor.putBoolean(Stopwatches.PREF_UPDATE_CIRCLE, false);
        editor.apply();
    }

    /** Show the most recently saved notification. **/
    private boolean showSavedNotification() {
        SharedPreferences prefs = Utils.getDefaultSharedPreferences(
                getApplicationContext());
        long clockBaseTime = prefs.getLong(Stopwatches.NOTIF_CLOCK_BASE, -1);
        long clockElapsedTime = prefs.getLong(Stopwatches.NOTIF_CLOCK_ELAPSED, -1);
        boolean clockRunning = prefs.getBoolean(Stopwatches.NOTIF_CLOCK_RUNNING, false);
        int numLaps = prefs.getInt(Stopwatches.PREF_LAP_NUM, -1);
        if (clockBaseTime == -1) {
            if (clockElapsedTime == -1) {
                return false;
            } else {
                // We don't have a clock base time, so the clock is stopped.
                // Use the elapsed time to figure out what time to show.
                mElapsedTime = clockElapsedTime;
                clockBaseTime = Utils.getTimeNow() - clockElapsedTime;
            }
        }
        setNotification(clockBaseTime, clockRunning, numLaps);
        return true;
    }

    private void clearSavedNotification() {
        SharedPreferences prefs = Utils.getDefaultSharedPreferences(
                getApplicationContext());
        SharedPreferences.Editor editor = prefs.edit();
        editor.remove(Stopwatches.NOTIF_CLOCK_BASE);
        editor.remove(Stopwatches.NOTIF_CLOCK_RUNNING);
        editor.remove(Stopwatches.NOTIF_CLOCK_ELAPSED);
        editor.apply();
    }

    private void closeNotificationShade() {
        Intent intent = new Intent();
        intent.setAction(Intent.ACTION_CLOSE_SYSTEM_DIALOGS);
        sendBroadcast(intent);
    }

    private void readFromSharedPrefs() {
        SharedPreferences prefs = Utils.getDefaultSharedPreferences(
                getApplicationContext());
        mStartTime = prefs.getLong(Stopwatches.PREF_START_TIME, 0);
        mElapsedTime = prefs.getLong(Stopwatches.PREF_ACCUM_TIME, 0);
        mNumLaps = prefs.getInt(Stopwatches.PREF_LAP_NUM, Stopwatches.STOPWATCH_RESET);
    }

    private long[] readLapsFromPrefs() {
        SharedPreferences prefs = Utils.getDefaultSharedPreferences(
                getApplicationContext());
        int numLaps = prefs.getInt(Stopwatches.PREF_LAP_NUM, Stopwatches.STOPWATCH_RESET);
        long[] laps = new long[numLaps];
        long prevLapElapsedTime = 0;
        for (int lap_i = 0; lap_i < numLaps; lap_i++) {
            String key = Stopwatches.PREF_LAP_TIME + Integer.toString(lap_i + 1);
            long lap = prefs.getLong(key, 0);
            if (lap == prevLapElapsedTime && lap_i == numLaps - 1) {
                lap = mElapsedTime;
            }
            laps[numLaps - lap_i - 1] = lap - prevLapElapsedTime;
            prevLapElapsedTime = lap;
        }
        return laps;
    }

    private void writeToSharedPrefs(Long startTime, Long lapTimeElapsed, Long elapsedTime,
            Integer state, boolean updateCircle) {
        SharedPreferences prefs = Utils.getDefaultSharedPreferences(
                getApplicationContext());
        SharedPreferences.Editor editor = prefs.edit();
        if (startTime != null) {
            editor.putLong(Stopwatches.PREF_START_TIME, startTime);
            mStartTime = startTime;
        }
        if (lapTimeElapsed != null) {
            int numLaps = prefs.getInt(Stopwatches.PREF_LAP_NUM, 0);
            if (numLaps == 0) {
                mNumLaps++;
                numLaps++;
            }
            editor.putLong(Stopwatches.PREF_LAP_TIME + Integer.toString(numLaps), lapTimeElapsed);
            numLaps++;
            editor.putLong(Stopwatches.PREF_LAP_TIME + Integer.toString(numLaps), lapTimeElapsed);
            editor.putInt(Stopwatches.PREF_LAP_NUM, numLaps);
        }
        if (elapsedTime != null) {
            editor.putLong(Stopwatches.PREF_ACCUM_TIME, elapsedTime);
            mElapsedTime = elapsedTime;
        }
        if (state != null) {
            if (state == Stopwatches.STOPWATCH_RESET) {
                editor.putInt(Stopwatches.PREF_STATE, Stopwatches.STOPWATCH_RESET);
            } else if (state == Stopwatches.STOPWATCH_RUNNING) {
                editor.putInt(Stopwatches.PREF_STATE, Stopwatches.STOPWATCH_RUNNING);
            } else if (state == Stopwatches.STOPWATCH_STOPPED) {
                editor.putInt(Stopwatches.PREF_STATE, Stopwatches.STOPWATCH_STOPPED);
            }
        }
        editor.putBoolean(Stopwatches.PREF_UPDATE_CIRCLE, updateCircle);
        editor.apply();
    }

    private void writeSharedPrefsStarted(long startTime, boolean updateCircle) {
        writeToSharedPrefs(startTime, null, null, Stopwatches.STOPWATCH_RUNNING, updateCircle);
        if (updateCircle) {
            long time = Utils.getTimeNow();
            SharedPreferences prefs = Utils.getDefaultSharedPreferences(
                    getApplicationContext());
            long intervalStartTime = prefs.getLong(
                    Stopwatches.KEY + CircleTimerView.PREF_CTV_INTERVAL_START, -1);
            if (intervalStartTime != -1) {
                intervalStartTime = time;
                SharedPreferences.Editor editor = prefs.edit();
                editor.putLong(Stopwatches.KEY + CircleTimerView.PREF_CTV_INTERVAL_START,
                        intervalStartTime);
                editor.putBoolean(Stopwatches.KEY + CircleTimerView.PREF_CTV_PAUSED, false);
                editor.apply();
            }
        }
    }

    private void writeSharedPrefsLap(long lapTimeElapsed, boolean updateCircle) {
        writeToSharedPrefs(null, lapTimeElapsed, null, null, updateCircle);
        if (updateCircle) {
            long time = Utils.getTimeNow();
            SharedPreferences prefs = Utils.getDefaultSharedPreferences(
                    getApplicationContext());
            SharedPreferences.Editor editor = prefs.edit();
            long laps[] = readLapsFromPrefs();
            int numLaps = laps.length;
            long lapTime = laps[1];
            if (numLaps == 2) { // Have only hit lap once.
                editor.putLong(Stopwatches.KEY + CircleTimerView.PREF_CTV_INTERVAL, lapTime);
            } else {
                editor.putLong(Stopwatches.KEY + CircleTimerView.PREF_CTV_MARKER_TIME, lapTime);
=======
        switch (intent.getAction()) {
            case HandleDeskClockApiCalls.ACTION_START_STOPWATCH: {
                DataModel.getDataModel().startStopwatch();
                Events.sendStopwatchEvent(R.string.action_start, R.string.label_notification);
                break;
            }
            case HandleDeskClockApiCalls.ACTION_PAUSE_STOPWATCH: {
                DataModel.getDataModel().pauseStopwatch();
                Events.sendStopwatchEvent(R.string.action_pause, R.string.label_notification);
                break;
            }
            case HandleDeskClockApiCalls.ACTION_LAP_STOPWATCH: {
                DataModel.getDataModel().addLap();
                Events.sendStopwatchEvent(R.string.action_lap, R.string.label_notification);
                break;
>>>>>>> 4a90936e
            }
            case HandleDeskClockApiCalls.ACTION_RESET_STOPWATCH: {
                DataModel.getDataModel().clearLaps();
                DataModel.getDataModel().resetStopwatch();
                Events.sendStopwatchEvent(R.string.action_reset, R.string.label_notification);
                break;
            }
        }
<<<<<<< HEAD
    }

    private void writeSharedPrefsStopped(long elapsedTime, boolean updateCircle) {
        writeToSharedPrefs(null, null, elapsedTime, Stopwatches.STOPWATCH_STOPPED, updateCircle);
        if (updateCircle) {
            long time = Utils.getTimeNow();
            SharedPreferences prefs = Utils.getDefaultSharedPreferences(
                    getApplicationContext());
            long accumulatedTime = prefs.getLong(
                    Stopwatches.KEY + CircleTimerView.PREF_CTV_ACCUM_TIME, 0);
            long intervalStartTime = prefs.getLong(
                    Stopwatches.KEY + CircleTimerView.PREF_CTV_INTERVAL_START, -1);
            accumulatedTime += time - intervalStartTime;
            SharedPreferences.Editor editor = prefs.edit();
            editor.putLong(Stopwatches.KEY + CircleTimerView.PREF_CTV_ACCUM_TIME, accumulatedTime);
            editor.putBoolean(Stopwatches.KEY + CircleTimerView.PREF_CTV_PAUSED, true);
            editor.putLong(
                    Stopwatches.KEY + CircleTimerView.PREF_CTV_CURRENT_INTERVAL, accumulatedTime);
            editor.apply();
        }
    }
=======
>>>>>>> 4a90936e

        return Service.START_NOT_STICKY;
    }
}<|MERGE_RESOLUTION|>--- conflicted
+++ resolved
@@ -41,382 +41,6 @@
 
     @Override
     public int onStartCommand(Intent intent, int flags, int startId) {
-<<<<<<< HEAD
-        if (intent == null) {
-            return Service.START_NOT_STICKY;
-        }
-
-        if (mStartTime == 0 || mElapsedTime == 0 || mNumLaps == 0) {
-            // May not have the most recent values.
-            readFromSharedPrefs();
-        }
-
-        String actionType = intent.getAction();
-        long actionTime = intent.getLongExtra(Stopwatches.MESSAGE_TIME, Utils.getTimeNow());
-        boolean showNotif = intent.getBooleanExtra(Stopwatches.SHOW_NOTIF, true);
-        // Update the stopwatch circle when the app is open or is being opened.
-        boolean updateCircle = !showNotif
-                || intent.getAction().equals(Stopwatches.RESET_AND_LAUNCH_STOPWATCH);
-        switch(actionType) {
-            case HandleDeskClockApiCalls.ACTION_START_STOPWATCH:
-                SharedPreferences prefs = Utils.getDefaultSharedPreferences(this) ;
-                prefs.edit().putBoolean(Stopwatches.NOTIF_CLOCK_RUNNING, true).apply();
-
-                mStartTime = actionTime;
-                writeSharedPrefsStarted(mStartTime, updateCircle);
-                if (showNotif) {
-                    setNotification(mStartTime - mElapsedTime, true, mNumLaps);
-                } else {
-                    saveNotification(mStartTime - mElapsedTime, true, mNumLaps);
-                }
-                break;
-            case HandleDeskClockApiCalls.ACTION_LAP_STOPWATCH:
-                mNumLaps++;
-                long lapTimeElapsed = actionTime - mStartTime + mElapsedTime;
-                writeSharedPrefsLap(lapTimeElapsed, updateCircle);
-                if (showNotif) {
-                    setNotification(mStartTime - mElapsedTime, true, mNumLaps);
-                } else {
-                    saveNotification(mStartTime - mElapsedTime, true, mNumLaps);
-                }
-                break;
-            case HandleDeskClockApiCalls.ACTION_STOP_STOPWATCH:
-                prefs = Utils.getDefaultSharedPreferences(this);
-                prefs.edit().putBoolean(Stopwatches.NOTIF_CLOCK_RUNNING, false).apply();
-
-                mElapsedTime = mElapsedTime + (actionTime - mStartTime);
-                writeSharedPrefsStopped(mElapsedTime, updateCircle);
-                if (showNotif) {
-                    setNotification(actionTime - mElapsedTime, false, mNumLaps);
-                } else {
-                    saveNotification(mElapsedTime, false, mNumLaps);
-                }
-                break;
-            case HandleDeskClockApiCalls.ACTION_RESET_STOPWATCH:
-                mLoadApp = false;
-                writeSharedPrefsReset(updateCircle);
-                clearSavedNotification();
-                stopSelf();
-                break;
-            case Stopwatches.RESET_AND_LAUNCH_STOPWATCH:
-                mLoadApp = true;
-                writeSharedPrefsReset(updateCircle);
-                clearSavedNotification();
-                closeNotificationShade();
-                stopSelf();
-                break;
-            case Stopwatches.SHARE_STOPWATCH:
-                if  (mElapsedTime > 0) {
-                    closeNotificationShade();
-                    Intent shareIntent = new Intent(android.content.Intent.ACTION_SEND);
-                    shareIntent.setType("text/plain");
-                    shareIntent.putExtra(Intent.EXTRA_SUBJECT, Stopwatches.getShareTitle(
-                            getApplicationContext()));
-                    shareIntent.putExtra(Intent.EXTRA_TEXT, Stopwatches.buildShareResults(
-                            getApplicationContext(), mElapsedTime, readLapsFromPrefs()));
-                    Intent chooserIntent = Intent.createChooser(shareIntent, null);
-                    chooserIntent.addFlags(Intent.FLAG_ACTIVITY_NEW_TASK);
-                    getApplication().startActivity(chooserIntent);
-                }
-                break;
-            case Stopwatches.SHOW_NOTIF:
-                // SHOW_NOTIF sent from the DeskClock.onPause
-                // If a notification is not displayed, this service's work is over
-                if (!showSavedNotification()) {
-                    stopSelf();
-                }
-                break;
-            case Stopwatches.KILL_NOTIF:
-                mNotificationManager.cancel(NOTIFICATION_ID);
-                break;
-
-        }
-
-        // We want this service to continue running until it is explicitly
-        // stopped, so return sticky.
-        return START_STICKY;
-    }
-
-    @Override
-    public void onDestroy() {
-        mNotificationManager.cancel(NOTIFICATION_ID);
-        clearSavedNotification();
-        mNumLaps = 0;
-        mElapsedTime = 0;
-        mStartTime = 0;
-        if (mLoadApp) {
-            Intent activityIntent = new Intent(getApplicationContext(), DeskClock.class);
-            activityIntent.addFlags(Intent.FLAG_ACTIVITY_NEW_TASK);
-            activityIntent.putExtra(
-                    DeskClock.SELECT_TAB_INTENT_EXTRA, DeskClock.STOPWATCH_TAB_INDEX);
-            startActivity(activityIntent);
-            mLoadApp = false;
-        }
-    }
-
-    private void setNotification(long clockBaseTime, boolean clockRunning, int numLaps) {
-        Context context = getApplicationContext();
-        // Intent to load the app for a non-button click.
-        Intent intent = new Intent(context, DeskClock.class);
-        intent.addFlags(Intent.FLAG_ACTIVITY_NEW_TASK);
-        intent.putExtra(DeskClock.SELECT_TAB_INTENT_EXTRA, DeskClock.STOPWATCH_TAB_INDEX);
-        // add category to distinguish between stopwatch intents and timer intents
-        intent.addCategory("stopwatch");
-        PendingIntent pendingIntent = PendingIntent.getActivity(context, 0, intent,
-                PendingIntent.FLAG_ONE_SHOT | PendingIntent.FLAG_UPDATE_CURRENT);
-
-        // Set up remoteviews for the notification.
-        RemoteViews remoteViewsCollapsed = new RemoteViews(getPackageName(),
-                R.layout.stopwatch_notif_collapsed);
-        remoteViewsCollapsed.setOnClickPendingIntent(R.id.swn_collapsed_hitspace, pendingIntent);
-        remoteViewsCollapsed.setChronometer(
-                R.id.swn_collapsed_chronometer, clockBaseTime, null, clockRunning);
-        remoteViewsCollapsed.
-                setImageViewResource(R.id.notification_icon, R.drawable.stat_notify_stopwatch);
-        RemoteViews remoteViewsExpanded = new RemoteViews(getPackageName(),
-                R.layout.stopwatch_notif_expanded);
-        remoteViewsExpanded.setOnClickPendingIntent(R.id.swn_expanded_hitspace, pendingIntent);
-        remoteViewsExpanded.setChronometer(
-                R.id.swn_expanded_chronometer, clockBaseTime, null, clockRunning);
-        remoteViewsExpanded.
-                setImageViewResource(R.id.notification_icon, R.drawable.stat_notify_stopwatch);
-
-        if (clockRunning) {
-            // Left button: lap
-            remoteViewsExpanded.setTextViewText(
-                    R.id.swn_left_button, getResources().getText(R.string.sw_lap_button));
-            Intent leftButtonIntent = new Intent(context, StopwatchService.class);
-            leftButtonIntent.setAction(HandleDeskClockApiCalls.ACTION_LAP_STOPWATCH);
-            remoteViewsExpanded.setOnClickPendingIntent(R.id.swn_left_button,
-                    PendingIntent.getService(context, 0, leftButtonIntent, 0));
-            remoteViewsExpanded.
-                    setTextViewCompoundDrawablesRelative(R.id.swn_left_button,
-                            R.drawable.ic_lap_24dp, 0, 0, 0);
-
-            // Right button: stop clock
-            remoteViewsExpanded.setTextViewText(
-                    R.id.swn_right_button, getResources().getText(R.string.sw_stop_button));
-            Intent rightButtonIntent = new Intent(context, StopwatchService.class);
-            rightButtonIntent.setAction(HandleDeskClockApiCalls.ACTION_STOP_STOPWATCH);
-            remoteViewsExpanded.setOnClickPendingIntent(R.id.swn_right_button,
-                    PendingIntent.getService(context, 0, rightButtonIntent, 0));
-            remoteViewsExpanded.
-                    setTextViewCompoundDrawablesRelative(R.id.swn_right_button,
-                            R.drawable.ic_stop_24dp, 0, 0, 0);
-
-            // Show the laps if applicable.
-            if (numLaps > 0) {
-                String lapText = String.format(
-                        context.getString(R.string.sw_notification_lap_number), numLaps);
-                remoteViewsCollapsed.setTextViewText(R.id.swn_collapsed_laps, lapText);
-                remoteViewsCollapsed.setViewVisibility(R.id.swn_collapsed_laps, View.VISIBLE);
-                remoteViewsExpanded.setTextViewText(R.id.swn_expanded_laps, lapText);
-                remoteViewsExpanded.setViewVisibility(R.id.swn_expanded_laps, View.VISIBLE);
-            } else {
-                remoteViewsCollapsed.setViewVisibility(R.id.swn_collapsed_laps, View.GONE);
-                remoteViewsExpanded.setViewVisibility(R.id.swn_expanded_laps, View.GONE);
-            }
-        } else {
-            // Left button: reset clock
-            remoteViewsExpanded.setTextViewText(
-                    R.id.swn_left_button, getResources().getText(R.string.sw_reset_button));
-            Intent leftButtonIntent = new Intent(context, StopwatchService.class);
-            leftButtonIntent.setAction(Stopwatches.RESET_AND_LAUNCH_STOPWATCH);
-            remoteViewsExpanded.setOnClickPendingIntent(R.id.swn_left_button,
-                    PendingIntent.getService(context, 0, leftButtonIntent, 0));
-            remoteViewsExpanded.
-                    setTextViewCompoundDrawablesRelative(R.id.swn_left_button,
-                            R.drawable.ic_reset_24dp, 0, 0, 0);
-
-            // Right button: start clock
-            remoteViewsExpanded.setTextViewText(
-                    R.id.swn_right_button, getResources().getText(R.string.sw_start_button));
-            Intent rightButtonIntent = new Intent(context, StopwatchService.class);
-            rightButtonIntent.setAction(HandleDeskClockApiCalls.ACTION_START_STOPWATCH);
-            remoteViewsExpanded.setOnClickPendingIntent(R.id.swn_right_button,
-                    PendingIntent.getService(context, 0, rightButtonIntent, 0));
-            remoteViewsExpanded.
-                    setTextViewCompoundDrawablesRelative(R.id.swn_right_button,
-                            R.drawable.ic_start_24dp, 0, 0, 0);
-
-            // Show stopped string.
-            remoteViewsCollapsed.
-                    setTextViewText(R.id.swn_collapsed_laps, getString(R.string.swn_stopped));
-            remoteViewsCollapsed.setViewVisibility(R.id.swn_collapsed_laps, View.VISIBLE);
-            remoteViewsExpanded.
-                    setTextViewText(R.id.swn_expanded_laps, getString(R.string.swn_stopped));
-            remoteViewsExpanded.setViewVisibility(R.id.swn_expanded_laps, View.VISIBLE);
-        }
-
-        Intent dismissIntent = new Intent(context, StopwatchService.class);
-        dismissIntent.setAction(HandleDeskClockApiCalls.ACTION_RESET_STOPWATCH);
-
-        Notification notification = new NotificationCompat.Builder(context)
-                .setAutoCancel(!clockRunning)
-                .setContent(remoteViewsCollapsed)
-                .setOngoing(clockRunning)
-                .setDeleteIntent(PendingIntent.getService(context, 0, dismissIntent, 0))
-                .setSmallIcon(R.drawable.ic_tab_stopwatch_activated)
-                .setPriority(Notification.PRIORITY_MAX)
-                .setLocalOnly(true)
-                .build();
-        notification.bigContentView = remoteViewsExpanded;
-        mNotificationManager.notify(NOTIFICATION_ID, notification);
-    }
-
-    /** Save the notification to be shown when the app is closed. **/
-    private void saveNotification(long clockTime, boolean clockRunning, int numLaps) {
-        SharedPreferences prefs = Utils.getDefaultSharedPreferences(
-                getApplicationContext());
-        SharedPreferences.Editor editor = prefs.edit();
-        if (clockRunning) {
-            editor.putLong(Stopwatches.NOTIF_CLOCK_BASE, clockTime);
-            editor.putLong(Stopwatches.NOTIF_CLOCK_ELAPSED, -1);
-            editor.putBoolean(Stopwatches.NOTIF_CLOCK_RUNNING, true);
-        } else {
-            editor.putLong(Stopwatches.NOTIF_CLOCK_ELAPSED, clockTime);
-            editor.putLong(Stopwatches.NOTIF_CLOCK_BASE, -1);
-            editor.putBoolean(Stopwatches.NOTIF_CLOCK_RUNNING, false);
-        }
-        editor.putBoolean(Stopwatches.PREF_UPDATE_CIRCLE, false);
-        editor.apply();
-    }
-
-    /** Show the most recently saved notification. **/
-    private boolean showSavedNotification() {
-        SharedPreferences prefs = Utils.getDefaultSharedPreferences(
-                getApplicationContext());
-        long clockBaseTime = prefs.getLong(Stopwatches.NOTIF_CLOCK_BASE, -1);
-        long clockElapsedTime = prefs.getLong(Stopwatches.NOTIF_CLOCK_ELAPSED, -1);
-        boolean clockRunning = prefs.getBoolean(Stopwatches.NOTIF_CLOCK_RUNNING, false);
-        int numLaps = prefs.getInt(Stopwatches.PREF_LAP_NUM, -1);
-        if (clockBaseTime == -1) {
-            if (clockElapsedTime == -1) {
-                return false;
-            } else {
-                // We don't have a clock base time, so the clock is stopped.
-                // Use the elapsed time to figure out what time to show.
-                mElapsedTime = clockElapsedTime;
-                clockBaseTime = Utils.getTimeNow() - clockElapsedTime;
-            }
-        }
-        setNotification(clockBaseTime, clockRunning, numLaps);
-        return true;
-    }
-
-    private void clearSavedNotification() {
-        SharedPreferences prefs = Utils.getDefaultSharedPreferences(
-                getApplicationContext());
-        SharedPreferences.Editor editor = prefs.edit();
-        editor.remove(Stopwatches.NOTIF_CLOCK_BASE);
-        editor.remove(Stopwatches.NOTIF_CLOCK_RUNNING);
-        editor.remove(Stopwatches.NOTIF_CLOCK_ELAPSED);
-        editor.apply();
-    }
-
-    private void closeNotificationShade() {
-        Intent intent = new Intent();
-        intent.setAction(Intent.ACTION_CLOSE_SYSTEM_DIALOGS);
-        sendBroadcast(intent);
-    }
-
-    private void readFromSharedPrefs() {
-        SharedPreferences prefs = Utils.getDefaultSharedPreferences(
-                getApplicationContext());
-        mStartTime = prefs.getLong(Stopwatches.PREF_START_TIME, 0);
-        mElapsedTime = prefs.getLong(Stopwatches.PREF_ACCUM_TIME, 0);
-        mNumLaps = prefs.getInt(Stopwatches.PREF_LAP_NUM, Stopwatches.STOPWATCH_RESET);
-    }
-
-    private long[] readLapsFromPrefs() {
-        SharedPreferences prefs = Utils.getDefaultSharedPreferences(
-                getApplicationContext());
-        int numLaps = prefs.getInt(Stopwatches.PREF_LAP_NUM, Stopwatches.STOPWATCH_RESET);
-        long[] laps = new long[numLaps];
-        long prevLapElapsedTime = 0;
-        for (int lap_i = 0; lap_i < numLaps; lap_i++) {
-            String key = Stopwatches.PREF_LAP_TIME + Integer.toString(lap_i + 1);
-            long lap = prefs.getLong(key, 0);
-            if (lap == prevLapElapsedTime && lap_i == numLaps - 1) {
-                lap = mElapsedTime;
-            }
-            laps[numLaps - lap_i - 1] = lap - prevLapElapsedTime;
-            prevLapElapsedTime = lap;
-        }
-        return laps;
-    }
-
-    private void writeToSharedPrefs(Long startTime, Long lapTimeElapsed, Long elapsedTime,
-            Integer state, boolean updateCircle) {
-        SharedPreferences prefs = Utils.getDefaultSharedPreferences(
-                getApplicationContext());
-        SharedPreferences.Editor editor = prefs.edit();
-        if (startTime != null) {
-            editor.putLong(Stopwatches.PREF_START_TIME, startTime);
-            mStartTime = startTime;
-        }
-        if (lapTimeElapsed != null) {
-            int numLaps = prefs.getInt(Stopwatches.PREF_LAP_NUM, 0);
-            if (numLaps == 0) {
-                mNumLaps++;
-                numLaps++;
-            }
-            editor.putLong(Stopwatches.PREF_LAP_TIME + Integer.toString(numLaps), lapTimeElapsed);
-            numLaps++;
-            editor.putLong(Stopwatches.PREF_LAP_TIME + Integer.toString(numLaps), lapTimeElapsed);
-            editor.putInt(Stopwatches.PREF_LAP_NUM, numLaps);
-        }
-        if (elapsedTime != null) {
-            editor.putLong(Stopwatches.PREF_ACCUM_TIME, elapsedTime);
-            mElapsedTime = elapsedTime;
-        }
-        if (state != null) {
-            if (state == Stopwatches.STOPWATCH_RESET) {
-                editor.putInt(Stopwatches.PREF_STATE, Stopwatches.STOPWATCH_RESET);
-            } else if (state == Stopwatches.STOPWATCH_RUNNING) {
-                editor.putInt(Stopwatches.PREF_STATE, Stopwatches.STOPWATCH_RUNNING);
-            } else if (state == Stopwatches.STOPWATCH_STOPPED) {
-                editor.putInt(Stopwatches.PREF_STATE, Stopwatches.STOPWATCH_STOPPED);
-            }
-        }
-        editor.putBoolean(Stopwatches.PREF_UPDATE_CIRCLE, updateCircle);
-        editor.apply();
-    }
-
-    private void writeSharedPrefsStarted(long startTime, boolean updateCircle) {
-        writeToSharedPrefs(startTime, null, null, Stopwatches.STOPWATCH_RUNNING, updateCircle);
-        if (updateCircle) {
-            long time = Utils.getTimeNow();
-            SharedPreferences prefs = Utils.getDefaultSharedPreferences(
-                    getApplicationContext());
-            long intervalStartTime = prefs.getLong(
-                    Stopwatches.KEY + CircleTimerView.PREF_CTV_INTERVAL_START, -1);
-            if (intervalStartTime != -1) {
-                intervalStartTime = time;
-                SharedPreferences.Editor editor = prefs.edit();
-                editor.putLong(Stopwatches.KEY + CircleTimerView.PREF_CTV_INTERVAL_START,
-                        intervalStartTime);
-                editor.putBoolean(Stopwatches.KEY + CircleTimerView.PREF_CTV_PAUSED, false);
-                editor.apply();
-            }
-        }
-    }
-
-    private void writeSharedPrefsLap(long lapTimeElapsed, boolean updateCircle) {
-        writeToSharedPrefs(null, lapTimeElapsed, null, null, updateCircle);
-        if (updateCircle) {
-            long time = Utils.getTimeNow();
-            SharedPreferences prefs = Utils.getDefaultSharedPreferences(
-                    getApplicationContext());
-            SharedPreferences.Editor editor = prefs.edit();
-            long laps[] = readLapsFromPrefs();
-            int numLaps = laps.length;
-            long lapTime = laps[1];
-            if (numLaps == 2) { // Have only hit lap once.
-                editor.putLong(Stopwatches.KEY + CircleTimerView.PREF_CTV_INTERVAL, lapTime);
-            } else {
-                editor.putLong(Stopwatches.KEY + CircleTimerView.PREF_CTV_MARKER_TIME, lapTime);
-=======
         switch (intent.getAction()) {
             case HandleDeskClockApiCalls.ACTION_START_STOPWATCH: {
                 DataModel.getDataModel().startStopwatch();
@@ -432,7 +56,6 @@
                 DataModel.getDataModel().addLap();
                 Events.sendStopwatchEvent(R.string.action_lap, R.string.label_notification);
                 break;
->>>>>>> 4a90936e
             }
             case HandleDeskClockApiCalls.ACTION_RESET_STOPWATCH: {
                 DataModel.getDataModel().clearLaps();
@@ -441,30 +64,6 @@
                 break;
             }
         }
-<<<<<<< HEAD
-    }
-
-    private void writeSharedPrefsStopped(long elapsedTime, boolean updateCircle) {
-        writeToSharedPrefs(null, null, elapsedTime, Stopwatches.STOPWATCH_STOPPED, updateCircle);
-        if (updateCircle) {
-            long time = Utils.getTimeNow();
-            SharedPreferences prefs = Utils.getDefaultSharedPreferences(
-                    getApplicationContext());
-            long accumulatedTime = prefs.getLong(
-                    Stopwatches.KEY + CircleTimerView.PREF_CTV_ACCUM_TIME, 0);
-            long intervalStartTime = prefs.getLong(
-                    Stopwatches.KEY + CircleTimerView.PREF_CTV_INTERVAL_START, -1);
-            accumulatedTime += time - intervalStartTime;
-            SharedPreferences.Editor editor = prefs.edit();
-            editor.putLong(Stopwatches.KEY + CircleTimerView.PREF_CTV_ACCUM_TIME, accumulatedTime);
-            editor.putBoolean(Stopwatches.KEY + CircleTimerView.PREF_CTV_PAUSED, true);
-            editor.putLong(
-                    Stopwatches.KEY + CircleTimerView.PREF_CTV_CURRENT_INTERVAL, accumulatedTime);
-            editor.apply();
-        }
-    }
-=======
->>>>>>> 4a90936e
 
         return Service.START_NOT_STICKY;
     }
